{
  "id": 668,
  "book_id": 1,
  "slug": "my-fantastic-new-chapter",
  "name": "My fantastic new chapter",
  "description": "This is a great new chapter that I've created via the API",
  "priority": 15,
  "created_at": "2023-12-22T14:26:28.000000Z",
  "updated_at": "2023-12-22T14:26:28.000000Z",
  "created_by": 1,
  "updated_by": 1,
  "owned_by": 1,
  "description_html": "<p>This is a <strong>great new chapter<\/strong> that I've created via the API<\/p>",
<<<<<<< HEAD
  "book_slug": "example-book",
=======
  "default_template_id": 25,
>>>>>>> 43a72fb9
  "tags": [
    {
      "name": "Category",
      "value": "Top Content",
      "order": 0
    },
    {
      "name": "Rating",
      "value": "Highest",
      "order": 0
    }
  ]
}<|MERGE_RESOLUTION|>--- conflicted
+++ resolved
@@ -11,11 +11,8 @@
   "updated_by": 1,
   "owned_by": 1,
   "description_html": "<p>This is a <strong>great new chapter<\/strong> that I've created via the API<\/p>",
-<<<<<<< HEAD
+  "default_template_id": 25,
   "book_slug": "example-book",
-=======
-  "default_template_id": 25,
->>>>>>> 43a72fb9
   "tags": [
     {
       "name": "Category",
