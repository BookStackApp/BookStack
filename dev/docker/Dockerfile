FROM php:7.4-apache

ENV APACHE_DOCUMENT_ROOT /app/public
WORKDIR /app

# Install additional dependacnies and configure apache
RUN apt-get update -y \
<<<<<<< HEAD
    && apt-get install -y git zip unzip libpng-dev libldap2-dev wait-for-it \
    && docker-php-ext-configure ldap --with-libdir=lib/x86_64-linux-gnu \
    && docker-php-ext-install pdo_mysql gd ldap \
=======
    && apt-get install -y git zip unzip libtidy-dev libpng-dev libldap2-dev libxml++2.6-dev wait-for-it libzip-dev \
    && docker-php-ext-configure ldap --with-libdir=lib/x86_64-linux-gnu \
    && docker-php-ext-install pdo pdo_mysql tidy dom xml mbstring gd ldap zip \
>>>>>>> e287d965
    && a2enmod rewrite \
    && sed -ri -e 's!/var/www/html!${APACHE_DOCUMENT_ROOT}!g' /etc/apache2/sites-available/*.conf \
    && sed -ri -e 's!/var/www/!${APACHE_DOCUMENT_ROOT}!g' /etc/apache2/apache2.conf /etc/apache2/conf-available/*.conf

# Install composer
RUN php -r "copy('https://getcomposer.org/installer', 'composer-setup.php');" \
    && php composer-setup.php \
    && mv composer.phar /usr/bin/composer \
    && php -r "unlink('composer-setup.php');"

# Use the default production configuration and update it as required
RUN mv "$PHP_INI_DIR/php.ini-production" "$PHP_INI_DIR/php.ini" \
    && sed -i 's/memory_limit = 128M/memory_limit = 512M/g' "$PHP_INI_DIR/php.ini"<|MERGE_RESOLUTION|>--- conflicted
+++ resolved
@@ -5,15 +5,9 @@
 
 # Install additional dependacnies and configure apache
 RUN apt-get update -y \
-<<<<<<< HEAD
-    && apt-get install -y git zip unzip libpng-dev libldap2-dev wait-for-it \
+    && apt-get install -y git zip unzip libpng-dev libldap2-dev libzip-dev wait-for-it \
     && docker-php-ext-configure ldap --with-libdir=lib/x86_64-linux-gnu \
-    && docker-php-ext-install pdo_mysql gd ldap \
-=======
-    && apt-get install -y git zip unzip libtidy-dev libpng-dev libldap2-dev libxml++2.6-dev wait-for-it libzip-dev \
-    && docker-php-ext-configure ldap --with-libdir=lib/x86_64-linux-gnu \
-    && docker-php-ext-install pdo pdo_mysql tidy dom xml mbstring gd ldap zip \
->>>>>>> e287d965
+    && docker-php-ext-install pdo_mysql gd ldap zip \
     && a2enmod rewrite \
     && sed -ri -e 's!/var/www/html!${APACHE_DOCUMENT_ROOT}!g' /etc/apache2/sites-available/*.conf \
     && sed -ri -e 's!/var/www/!${APACHE_DOCUMENT_ROOT}!g' /etc/apache2/apache2.conf /etc/apache2/conf-available/*.conf
