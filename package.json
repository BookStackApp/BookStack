--- conflicted
+++ resolved
@@ -15,18 +15,11 @@
     "mini-css-extract-plugin": "^0.9.0",
     "node-sass": "^4.13.0",
     "npm-run-all": "^4.1.5",
-<<<<<<< HEAD
-    "sass-loader": "^7.1.0",
-    "style-loader": "^0.23.1",
-    "webpack": "^4.32.2",
-    "webpack-cli": "^3.3.2",
-    "rtlcss-webpack-plugin": "^4.0.3"
-=======
     "sass-loader": "^8.0.0",
     "style-loader": "^1.1.1",
     "webpack": "^4.41.4",
-    "webpack-cli": "^3.3.10"
->>>>>>> 01b95d91
+    "webpack-cli": "^3.3.10",
+    "rtlcss-webpack-plugin": "^4.0.3"
   },
   "dependencies": {
     "clipboard": "^2.0.4",
