{
  "private": true,
  "scripts": {
    "build:css:dev": "sass ./resources/sass:./public/dist",
    "build:css:watch": "sass ./resources/sass:./public/dist --watch",
    "build:css:production": "sass ./resources/sass:./public/dist -s compressed",
    "build:js:dev": "webpack",
    "build:js:watch": "webpack --watch",
    "build:js:production": "NODE_ENV=production webpack",
    "build": "npm-run-all --parallel build:*:dev",
    "production": "npm-run-all --parallel build:*:production",
    "dev": "npm-run-all --parallel watch livereload",
    "watch": "npm-run-all --parallel build:*:watch",
    "livereload": "livereload ./public/dist/",
    "permissions": "chown -R $USER:$USER bootstrap/cache storage public/uploads"
  },
  "devDependencies": {
    "livereload": "^0.9.1",
    "npm-run-all": "^4.1.5",
    "sass": "^1.26.9",
    "webpack": "^4.43.0",
    "webpack-cli": "^3.3.12"
  },
  "dependencies": {
    "clipboard": "^2.0.6",
<<<<<<< HEAD
    "codemirror": "^5.52.2",
    "codemirror-mode-elixir": "^1.1.2",
    "dropzone": "^5.7.0",
    "markdown-it": "^10.0.0",
=======
    "codemirror": "^5.55.0",
    "dropzone": "^5.7.1",
    "markdown-it": "^11.0.0",
>>>>>>> b383f577
    "markdown-it-task-lists": "^2.1.1",
    "sortablejs": "^1.10.2",
    "vue": "^2.6.11"
  },
  "browser": {
    "vue": "vue/dist/vue.common.js"
  }
}<|MERGE_RESOLUTION|>--- conflicted
+++ resolved
@@ -23,16 +23,10 @@
   },
   "dependencies": {
     "clipboard": "^2.0.6",
-<<<<<<< HEAD
-    "codemirror": "^5.52.2",
+    "codemirror": "^5.55.0",
     "codemirror-mode-elixir": "^1.1.2",
-    "dropzone": "^5.7.0",
-    "markdown-it": "^10.0.0",
-=======
-    "codemirror": "^5.55.0",
     "dropzone": "^5.7.1",
     "markdown-it": "^11.0.0",
->>>>>>> b383f577
     "markdown-it-task-lists": "^2.1.1",
     "sortablejs": "^1.10.2",
     "vue": "^2.6.11"
