* {
  box-sizing: border-box;
  outline-color: var(--color-primary);
  outline-width: 1px;
}

*:focus {
  outline-style: dotted;
}

html {
  height: 100%;
  overflow-y: scroll;
  background-color: #F2F2F2;
  &.flexbox {
    overflow-y: hidden;
  }
  &.dark-mode {
    background-color: #111;
  }
}

body {
  font-size: $fs-m;
  line-height: 1.6;
  @include lightDark(color, #444, #AAA);
  -webkit-font-smoothing: antialiased;
<<<<<<< HEAD
=======
  background-color: #F2F2F2;
  height: 100%;
  display: flex;
  flex-direction: column;
>>>>>>> fe438bdb
}<|MERGE_RESOLUTION|>--- conflicted
+++ resolved
@@ -25,11 +25,8 @@
   line-height: 1.6;
   @include lightDark(color, #444, #AAA);
   -webkit-font-smoothing: antialiased;
-<<<<<<< HEAD
-=======
   background-color: #F2F2F2;
   height: 100%;
   display: flex;
   flex-direction: column;
->>>>>>> fe438bdb
 }