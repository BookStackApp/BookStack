--- conflicted
+++ resolved
@@ -52,22 +52,7 @@
                         @endif
                         <button class="button pos" type="submit">{{ trans('common.save') }}</button>
                     </div>
-<<<<<<< HEAD
-                    <div class="form-group">
-                        <label for="books_display">{{ trans('settings.users_books_display_type') }}</label>
-                        <select name="books_display" id="books_display">
-                            <option @if($user->books_display === 'grid') selected @endif value="grid">Grid</option>
-                            <option @if($user->books_display === 'list') selected @endif value="list">List</option>
-                        </select>
-                    </div>
-                </div>
-            </div>
-            <div class="form-group">
-                <a href="{{  baseUrl($currentUser->can('users-manage') ? "/settings/users" : "/") }}" class="button muted">{{ trans('common.cancel') }}</a>
-                <button class="button pos" type="submit">{{ trans('common.save') }}</button>
-=======
                 </form>
->>>>>>> 0a402e3c
             </div>
         </div>
 
