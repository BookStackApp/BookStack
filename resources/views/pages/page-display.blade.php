<div ng-non-bindable>

    <h1 id="bkmrk-page-title" class="float left">{{$page->name}}</h1>

<<<<<<< HEAD
    @if(count($page->tags) > 0)
        <div class="tag-display float right">
            <table>
                <thead>
                    <tr class="text-left heading primary-background-light">
                        <th colspan="2">{{ trans('entities.page_tags') }}</th>
                    </tr>
                </thead>
                <tbody>
                    @foreach($page->tags as $tag)
                        <tr class="tag">
                            <td @if(!$tag->value) colspan="2" @endif><a href="{{ baseUrl('/search/all?term=%5B' . urlencode($tag->name) .'%5D') }}">{{ $tag->name }}</a></td>
                            @if($tag->value) <td class="tag-value"><a href="{{ baseUrl('/search/all?term=%5B' . urlencode($tag->name) .'%3D' . urlencode($tag->value) . '%5D') }}">{{$tag->value}}</a></td> @endif
                        </tr>
                    @endforeach
                </tbody>
            </table>
        </div>
    @endif

=======
>>>>>>> 286f9b0c
    <div style="clear:left;"></div>

    @if (isset($diff) && $diff)
        {!! $diff !!}
    @else
        {!! $page->html !!}
    @endif
</div><|MERGE_RESOLUTION|>--- conflicted
+++ resolved
@@ -2,29 +2,6 @@
 
     <h1 id="bkmrk-page-title" class="float left">{{$page->name}}</h1>
 
-<<<<<<< HEAD
-    @if(count($page->tags) > 0)
-        <div class="tag-display float right">
-            <table>
-                <thead>
-                    <tr class="text-left heading primary-background-light">
-                        <th colspan="2">{{ trans('entities.page_tags') }}</th>
-                    </tr>
-                </thead>
-                <tbody>
-                    @foreach($page->tags as $tag)
-                        <tr class="tag">
-                            <td @if(!$tag->value) colspan="2" @endif><a href="{{ baseUrl('/search/all?term=%5B' . urlencode($tag->name) .'%5D') }}">{{ $tag->name }}</a></td>
-                            @if($tag->value) <td class="tag-value"><a href="{{ baseUrl('/search/all?term=%5B' . urlencode($tag->name) .'%3D' . urlencode($tag->value) . '%5D') }}">{{$tag->value}}</a></td> @endif
-                        </tr>
-                    @endforeach
-                </tbody>
-            </table>
-        </div>
-    @endif
-
-=======
->>>>>>> 286f9b0c
     <div style="clear:left;"></div>
 
     @if (isset($diff) && $diff)
