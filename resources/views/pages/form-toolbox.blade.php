
<div editor-toolbox class="floating-toolbox">

    <div class="tabs primary-background-light">
        <span toolbox-toggle><i class="zmdi zmdi-caret-left-circle"></i></span>
        <span toolbox-tab-button="tags" title="{{ trans('entities.page_tags') }}" class="active"><i class="zmdi zmdi-tag"></i></span>
        @if(userCan('attachment-create-all'))
            <span toolbox-tab-button="files" title="{{ trans('entities.attachments') }}"><i class="zmdi zmdi-attachment"></i></span>
        @endif
    </div>

    <div toolbox-tab-content="tags" id="tag-manager" page-id="{{ $page->id or 0 }}">
        <h4>{{ trans('entities.page_tags') }}</h4>
        <div class="padded tags">
            <p class="muted small">{!! nl2br(e(trans('entities.tags_explain'))) !!}</p>


            <draggable :options="{handle: '.handle'}" :list="tags" element="div">
                <div v-for="(tag, i) in tags" :key="tag.key" class="card drag-card">
                    <div class="handle" ><i class="zmdi zmdi-menu"></i></div>
                    <div>
<<<<<<< HEAD
                        <autosuggest url="/ajax/tags/suggest/names" type="name" class="outline" :name="getTagFieldName(i, 'name')"
                                     v-model="tag.name" @input="tagChange(tag)" @blur="tagBlur(tag)" placeholder="{{ trans('entities.tag') }}"/>
                    </div>
                    <div>
                        <autosuggest url="/ajax/tags/suggest/values" type="value" class="outline" :name="getTagFieldName(i, 'value')"
=======
                        <autosuggest url="{{ baseUrl('/ajax/tags/suggest/names') }}" type="name" class="outline" :name="getTagFieldName(i, 'name')"
                                     v-model="tag.name" @input="tagChange(tag)" @blur="tagBlur(tag)" placeholder="{{ trans('entities.tag') }}"/>
                    </div>
                    <div>
                        <autosuggest url="{{ baseUrl('/ajax/tags/suggest/values') }}" type="value" class="outline" :name="getTagFieldName(i, 'value')"
>>>>>>> 8b160b9f
                                     v-model="tag.value" @change="tagChange(tag)" @blur="tagBlur(tag)" placeholder="{{ trans('entities.tag_value') }}"/>
                    </div>
                    <div v-show="tags.length !== 1" class="text-center drag-card-action text-neg" @click="removeTag(tag)"><i class="zmdi zmdi-close"></i></div>
                </div>
            </draggable>

            <button @click="addEmptyTag" type="button" class="text-button">{{ trans('entities.tags_add') }}</button>

        </div>
    </div>

    @if(userCan('attachment-create-all'))
        <div toolbox-tab-content="files" id="attachment-manager" page-id="{{ $page->id or 0 }}">
            <h4>{{ trans('entities.attachments') }}</h4>
            <div class="padded files">

                <div id="file-list" v-show="!fileToEdit">
                    <p class="muted small">{{ trans('entities.attachments_explain') }} <span class="secondary">{{ trans('entities.attachments_explain_instant_save') }}</span></p>

                    <div class="tab-container">
                        <div class="nav-tabs">
                            <div @click="tab = 'list'" :class="{selected: tab === 'list'}" class="tab-item">{{ trans('entities.attachments_items') }}</div>
                            <div @click="tab = 'file'" :class="{selected: tab === 'file'}" class="tab-item">{{ trans('entities.attachments_upload') }}</div>
                            <div @click="tab = 'link'" :class="{selected: tab === 'link'}" class="tab-item">{{ trans('entities.attachments_link') }}</div>
                        </div>
                        <div v-show="tab === 'list'">
                            <draggable style="width: 100%;" :options="{handle: '.handle'}" @change="fileSortUpdate" :list="files" element="div">
                                <div v-for="(file, index) in files" :key="file.id" class="card drag-card">
                                    <div class="handle"><i class="zmdi zmdi-menu"></i></div>
                                    <div class="padded">
                                        <a :href="getFileUrl(file)" target="_blank" v-text="file.name"></a>
                                        <div v-if="file.deleting">
                                            <span class="neg small">{{ trans('entities.attachments_delete_confirm') }}</span>
                                            <br>
                                            <span class="text-primary small" @click="file.deleting = false;">{{ trans('common.cancel') }}</span>
                                        </div>
                                    </div>
                                    <div @click="startEdit(file)" class="drag-card-action text-center text-primary" style="padding: 0;"><i class="zmdi zmdi-edit"></i></div>
                                    <div @click="deleteFile(file)" class="drag-card-action text-center text-neg" style="padding: 0;"><i class="zmdi zmdi-close"></i></div>
                                </div>
                            </draggable>
                            <p class="small muted" v-if="files.length === 0">
                                {{ trans('entities.attachments_no_files') }}
                            </p>
                        </div>
                        <div v-show="tab === 'file'">
                            <dropzone placeholder="{{ trans('entities.attachments_dropzone') }}" :upload-url="getUploadUrl()" :uploaded-to="pageId" @success="uploadSuccess"></dropzone>
                        </div>
                        <div v-show="tab === 'link'" @keypress.enter.prevent="attachNewLink(file)">
                            <p class="muted small">{{ trans('entities.attachments_explain_link') }}</p>
                            <div class="form-group">
                                <label for="attachment-via-link">{{ trans('entities.attachments_link_name') }}</label>
                                <input type="text" placeholder="{{ trans('entities.attachments_link_name') }}" v-model="file.name">
                                <p class="small neg" v-for="error in errors.link.name" v-text="error"></p>
                            </div>
                            <div class="form-group">
                                <label for="attachment-via-link">{{ trans('entities.attachments_link_url') }}</label>
                                <input type="text"  placeholder="{{ trans('entities.attachments_link_url_hint') }}" v-model="file.link">
                                <p class="small neg" v-for="error in errors.link.link" v-text="error"></p>
                            </div>
                            <button @click.prevent="attachNewLink(file)" class="button pos">{{ trans('entities.attach') }}</button>

                        </div>
                    </div>

                </div>

                <div id="file-edit" v-if="fileToEdit" @keypress.enter.prevent="updateFile(fileToEdit)">
                    <h5>{{ trans('entities.attachments_edit_file') }}</h5>

                    <div class="form-group">
                        <label for="attachment-name-edit">{{ trans('entities.attachments_edit_file_name') }}</label>
                        <input type="text" id="attachment-name-edit" placeholder="{{ trans('entities.attachments_edit_file_name') }}" v-model="fileToEdit.name">
                        <p class="small neg" v-for="error in errors.edit.name" v-text="error"></p>
                    </div>

                    <div class="tab-container">
                        <div class="nav-tabs">
                            <div @click="editTab = 'file'" :class="{selected: editTab === 'file'}" class="tab-item">{{ trans('entities.attachments_upload') }}</div>
                            <div @click="editTab = 'link'" :class="{selected: editTab === 'link'}" class="tab-item">{{ trans('entities.attachments_set_link') }}</div>
                        </div>
                        <div v-if="editTab === 'file'">
                            <dropzone :upload-url="getUploadUrl(fileToEdit)" :uploaded-to="pageId" placeholder="{{ trans('entities.attachments_edit_drop_upload') }}" @success="uploadSuccessUpdate"></dropzone>
                            <br>
                        </div>
                        <div v-if="editTab === 'link'">
                            <div class="form-group">
                                <label for="attachment-link-edit">{{ trans('entities.attachments_link_url') }}</label>
                                <input type="text" id="attachment-link-edit" placeholder="{{ trans('entities.attachment_link') }}" v-model="fileToEdit.link">
                                <p class="small neg" v-for="error in errors.edit.link" v-text="error"></p>
                            </div>
                        </div>
                    </div>

                    <button type="button" class="button outline" @click="cancelEdit">{{ trans('common.back') }}</button>
                    <button @click.enter.prevent="updateFile(fileToEdit)" class="button pos">{{ trans('common.save') }}</button>
                </div>

            </div>
        </div>
    @endif

</div><|MERGE_RESOLUTION|>--- conflicted
+++ resolved
@@ -19,19 +19,11 @@
                 <div v-for="(tag, i) in tags" :key="tag.key" class="card drag-card">
                     <div class="handle" ><i class="zmdi zmdi-menu"></i></div>
                     <div>
-<<<<<<< HEAD
-                        <autosuggest url="/ajax/tags/suggest/names" type="name" class="outline" :name="getTagFieldName(i, 'name')"
-                                     v-model="tag.name" @input="tagChange(tag)" @blur="tagBlur(tag)" placeholder="{{ trans('entities.tag') }}"/>
-                    </div>
-                    <div>
-                        <autosuggest url="/ajax/tags/suggest/values" type="value" class="outline" :name="getTagFieldName(i, 'value')"
-=======
                         <autosuggest url="{{ baseUrl('/ajax/tags/suggest/names') }}" type="name" class="outline" :name="getTagFieldName(i, 'name')"
                                      v-model="tag.name" @input="tagChange(tag)" @blur="tagBlur(tag)" placeholder="{{ trans('entities.tag') }}"/>
                     </div>
                     <div>
                         <autosuggest url="{{ baseUrl('/ajax/tags/suggest/values') }}" type="value" class="outline" :name="getTagFieldName(i, 'value')"
->>>>>>> 8b160b9f
                                      v-model="tag.value" @change="tagChange(tag)" @blur="tagBlur(tag)" placeholder="{{ trans('entities.tag_value') }}"/>
                     </div>
                     <div v-show="tags.length !== 1" class="text-center drag-card-action text-neg" @click="removeTag(tag)"><i class="zmdi zmdi-close"></i></div>
