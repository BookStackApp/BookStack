--- conflicted
+++ resolved
@@ -7,20 +7,16 @@
             <div class="row">
                 <div class="col-sm-12 faded">
                     <div class="breadcrumbs">
-<<<<<<< HEAD
-                        <a href="{{$page->book->getUrl()}}" class="text-book text-button"><i class="zmdi zmdi-book"></i>{{ $page->book->getShortName() }}</a>
+                        <a href="{{ $page->book->getUrl() }}" class="text-book text-button"><i class="zmdi zmdi-book"></i>{{ $page->book->getShortName() }}</a>
                         @if($page->hasChapter())
                             <span class="sep">&raquo;</span>
                             <a href="{{ $page->chapter->getUrl() }}" class="text-chapter text-button">
                                 <i class="zmdi zmdi-collection-bookmark"></i>
-                                {{$page->chapter->getShortName()}}
+                                {{ $page->chapter->getShortName() }}
                             </a>
                         @endif
                         <span class="sep">&raquo;</span>
-                        <a href="{{$page->getUrl()}}" class="text-page text-button"><i class="zmdi zmdi-file"></i>{{ $page->getShortName() }}</a>
-=======
-                        <a href="{{ $page->getUrl() }}" class="text-primary text-button"><i class="zmdi zmdi-arrow-left"></i>Back to page</a>
->>>>>>> 43d9d2eb
+                        <a href="{{ $page->getUrl() }}" class="text-page text-button"><i class="zmdi zmdi-file"></i>{{ $page->getShortName() }}</a>
                     </div>
                 </div>
             </div>
@@ -44,32 +40,24 @@
                 </tr>
                 @foreach($page->revisions as $index => $revision)
                     <tr>
-                        <td>{{$revision->name}}</td>
+                        <td>{{ $revision->name }}</td>
                         <td style="line-height: 0;">
                             @if($revision->createdBy)
-                                <img class="avatar" src="{{ $revision->createdBy->getAvatar(30) }}" alt="{{$revision->createdBy->name}}">
+                                <img class="avatar" src="{{ $revision->createdBy->getAvatar(30) }}" alt="{{ $revision->createdBy->name }}">
                             @endif
                         </td>
-                        <td> @if($revision->createdBy) {{$revision->createdBy->name}} @else Deleted User @endif</td>
-                        <td><small>{{$revision->created_at->format('jS F, Y H:i:s')}} <br> ({{$revision->created_at->diffForHumans()}})</small></td>
-<<<<<<< HEAD
-                        <td>{{$revision->summary}}</td>
+                        <td> @if($revision->createdBy) {{ $revision->createdBy->name }} @else Deleted User @endif</td>
+                        <td><small>{{ $revision->created_at->format('jS F, Y H:i:s') }} <br> ({{ $revision->created_at->diffForHumans() }})</small></td>
+                        <td>{{ $revision->summary }}</td>
                         @if ($index !== 0)
                             <td>
-                                <a href="{{$revision->getUrl()}}" target="_blank">Preview</a>
+                                <a href="{{ $revision->getUrl() }}" target="_blank">Preview</a>
                                 <span class="text-muted">&nbsp;|&nbsp;</span>
-                                <a href="{{$revision->getUrl()}}/restore">Restore</a>
+                                <a href="{{ $revision->getUrl() }}/restore">Restore</a>
                             </td>
                         @else
                             <td><a target="_blank" href="{{ $page->getUrl() }}"><i>Current Version</i></a></td>
                         @endif
-=======
-                        <td>
-                            <a href="{{ $revision->getUrl() }}" target="_blank">Preview</a>
-                            <span class="text-muted">&nbsp;|&nbsp;</span>
-                            <a href="{{ $revision->getUrl('/restore') }}">Restore</a>
-                        </td>
->>>>>>> 43d9d2eb
                     </tr>
                 @endforeach
             </table>
