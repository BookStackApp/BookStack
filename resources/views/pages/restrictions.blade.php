@extends('base')

@section('content')

    <div class="faded-small toolbar">
        <div class="container">
            <div class="row">
                <div class="col-sm-12 faded">
                    <div class="breadcrumbs">
                        <a href="{{ $page->book->getUrl() }}" class="text-book text-button"><i class="zmdi zmdi-book"></i>{{ $page->book->getShortName() }}</a>
                        @if($page->hasChapter())
                            <span class="sep">&raquo;</span>
                            <a href="{{ $page->chapter->getUrl() }}" class="text-chapter text-button">
                                <i class="zmdi zmdi-collection-bookmark"></i>
                                {{ $page->chapter->getShortName() }}
                            </a>
                        @endif
                        <span class="sep">&raquo;</span>
<<<<<<< HEAD
                        <a href="{{$page->getUrl()}}" class="text-page text-button"><i class="zmdi zmdi-file"></i>{{ $page->getShortName() }}</a>
=======
                        <a href="{{ $page->getUrl() }}" class="text-book text-button"><i class="zmdi zmdi-file"></i>{{ $page->getShortName() }}</a>
>>>>>>> 43d9d2eb
                    </div>
                </div>
            </div>
        </div>
    </div>

    <div class="container" ng-non-bindable>
        <h1>Page Permissions</h1>
        @include('form/restriction-form', ['model' => $page])
    </div>

@stop<|MERGE_RESOLUTION|>--- conflicted
+++ resolved
@@ -16,11 +16,7 @@
                             </a>
                         @endif
                         <span class="sep">&raquo;</span>
-<<<<<<< HEAD
-                        <a href="{{$page->getUrl()}}" class="text-page text-button"><i class="zmdi zmdi-file"></i>{{ $page->getShortName() }}</a>
-=======
-                        <a href="{{ $page->getUrl() }}" class="text-book text-button"><i class="zmdi zmdi-file"></i>{{ $page->getShortName() }}</a>
->>>>>>> 43d9d2eb
+                        <a href="{{ $page->getUrl() }}" class="text-page text-button"><i class="zmdi zmdi-file"></i>{{ $page->getShortName() }}</a>
                     </div>
                 </div>
             </div>
