--- conflicted
+++ resolved
@@ -4,17 +4,10 @@
         <span>@icon('export')</span>
         <span>{{ trans('entities.export') }}</span>
     </div>
-<<<<<<< HEAD
     <ul refs="dropdown@menu" class="wide dropdown-menu" role="menu">
         <li><a href="{{ $entity->getUrl('/export/html') }}" target="_blank" rel="noopener">{{ trans('entities.export_html') }} <span class="text-muted float right">.html</span></a></li>
         <li><a href="{{ $entity->getUrl('/export/pdf') }}" target="_blank" rel="noopener">{{ trans('entities.export_pdf') }} <span class="text-muted float right">.pdf</span></a></li>
         <li><a href="{{ $entity->getUrl('/export/plaintext') }}" target="_blank" rel="noopener">{{ trans('entities.export_text') }} <span class="text-muted float right">.txt</span></a></li>
-=======
-    <ul class="wide dropdown-menu" role="menu">
-        <li><a href="{{ $entity->getUrl('/export/html') }}" target="_blank">{{ trans('entities.export_html') }} <span class="text-muted float right">.html</span></a></li>
-        <li><a href="{{ $entity->getUrl('/export/pdf') }}" target="_blank">{{ trans('entities.export_pdf') }} <span class="text-muted float right">.pdf</span></a></li>
-        <li><a href="{{ $entity->getUrl('/export/plaintext') }}" target="_blank">{{ trans('entities.export_text') }} <span class="text-muted float right">.txt</span></a></li>
-        <li><a href="{{ $entity->getUrl('/export/markdown') }}" target="_blank">{{ trans('entities.export_md') }} <span class="text-muted float right">.md</span></a></li>
->>>>>>> e287d965
+        <li><a href="{{ $entity->getUrl('/export/markdown') }}" target="_blank" rel="noopener">{{ trans('entities.export_md') }} <span class="text-muted float right">.md</span></a></li>
     </ul>
 </div>