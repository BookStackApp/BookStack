<div>
    <div components="popup code-editor" class="popup-background code-editor">
        <div refs="code-editor@container" class="popup-body" tabindex="-1">

            <div class="popup-header primary-background">
                <div class="popup-title">{{ trans('components.code_editor') }}</div>
                <button class="popup-header-close" refs="popup@hide">x</button>
            </div>

            <div class="p-l popup-content">
                <div class="form-group">
                    <label for="code-editor-language">{{ trans('components.code_language') }}</label>
                    <div class="lang-options">
                        <small>
<<<<<<< HEAD
                            <a @click="updateLanguage('CSS')">CSS</a>
                            <a @click="updateLanguage('C')">C</a>
                            <a @click="updateLanguage('C++')">C++</a>
                            <a @click="updateLanguage('C#')">C#</a>
                            <a @click="updateLanguage('Elixir')">Elixir</a>
                            <a @click="updateLanguage('Fortran')">Fortran</a>
                            <a @click="updateLanguage('Go')">Go</a>
                            <a @click="updateLanguage('HTML')">HTML</a>
                            <a @click="updateLanguage('INI')">INI</a>
                            <a @click="updateLanguage('Java')">Java</a>
                            <a @click="updateLanguage('JavaScript')">JavaScript</a>
                            <a @click="updateLanguage('JSON')">JSON</a>
                            <a @click="updateLanguage('Lua')">Lua</a>
                            <a @click="updateLanguage('MarkDown')">MarkDown</a>
                            <a @click="updateLanguage('Nginx')">Nginx</a>
                            <a @click="updateLanguage('PASCAL')">Pascal</a>
                            <a @click="updateLanguage('Perl')">Perl</a>
                            <a @click="updateLanguage('PHP')">PHP</a>
                            <a @click="updateLanguage('Powershell')">Powershell</a>
                            <a @click="updateLanguage('Python')">Python</a>
                            <a @click="updateLanguage('Ruby')">Ruby</a>
                            <a @click="updateLanguage('shell')">Shell/Bash</a>
                            <a @click="updateLanguage('SQL')">SQL</a>
                            <a @click="updateLanguage('XML')">XML</a>
                            <a @click="updateLanguage('YAML')">YAML</a>
=======
                            <a refs="code-editor@languageLink" data-lang="CSS">CSS</a>
                            <a refs="code-editor@languageLink" data-lang="C">C</a>
                            <a refs="code-editor@languageLink" data-lang="C++">C++</a>
                            <a refs="code-editor@languageLink" data-lang="C#">C#</a>
                            <a refs="code-editor@languageLink" data-lang="Fortran">Fortran</a>
                            <a refs="code-editor@languageLink" data-lang="Go">Go</a>
                            <a refs="code-editor@languageLink" data-lang="HTML">HTML</a>
                            <a refs="code-editor@languageLink" data-lang="INI">INI</a>
                            <a refs="code-editor@languageLink" data-lang="Java">Java</a>
                            <a refs="code-editor@languageLink" data-lang="JavaScript">JavaScript</a>
                            <a refs="code-editor@languageLink" data-lang="JSON">JSON</a>
                            <a refs="code-editor@languageLink" data-lang="Lua">Lua</a>
                            <a refs="code-editor@languageLink" data-lang="MarkDown">MarkDown</a>
                            <a refs="code-editor@languageLink" data-lang="Nginx">Nginx</a>
                            <a refs="code-editor@languageLink" data-lang="PASCAL">Pascal</a>
                            <a refs="code-editor@languageLink" data-lang="Perl">Perl</a>
                            <a refs="code-editor@languageLink" data-lang="PHP">PHP</a>
                            <a refs="code-editor@languageLink" data-lang="Powershell">Powershell</a>
                            <a refs="code-editor@languageLink" data-lang="Python">Python</a>
                            <a refs="code-editor@languageLink" data-lang="Ruby">Ruby</a>
                            <a refs="code-editor@languageLink" data-lang="shell">Shell/Bash</a>
                            <a refs="code-editor@languageLink" data-lang="SQL">SQL</a>
                            <a refs="code-editor@languageLink" data-lang="XML">XML</a>
                            <a refs="code-editor@languageLink" data-lang="YAML">YAML</a>
>>>>>>> b383f577
                        </small>
                    </div>
                    <input refs="code-editor@languageInput" id="code-editor-language" type="text">
                </div>

                <div class="form-group">
                    <div class="grid half no-break v-end mb-xs">
                        <div>
                            <label for="code-editor-content">{{ trans('components.code_content') }}</label>
                        </div>
                        <div class="text-right">
                            <div component="dropdown" refs="code-editor@historyDropDown" class="inline block">
                                <button refs="dropdown@toggle" class="text-button text-small">@icon('history') {{ trans('components.code_session_history') }}</button>
                                <ul refs="dropdown@menu code-editor@historyList" class="dropdown-menu"></ul>
                            </div>
                        </div>
                    </div>

                    <div class="clearfix"></div>
                    <textarea refs="code-editor@editor"></textarea>
                </div>

                <div class="form-group">
                    <button refs="code-editor@saveButton" type="button" class="button">{{ trans('components.code_save') }}</button>
                </div>

            </div>

        </div>
    </div>
</div><|MERGE_RESOLUTION|>--- conflicted
+++ resolved
@@ -12,37 +12,11 @@
                     <label for="code-editor-language">{{ trans('components.code_language') }}</label>
                     <div class="lang-options">
                         <small>
-<<<<<<< HEAD
-                            <a @click="updateLanguage('CSS')">CSS</a>
-                            <a @click="updateLanguage('C')">C</a>
-                            <a @click="updateLanguage('C++')">C++</a>
-                            <a @click="updateLanguage('C#')">C#</a>
-                            <a @click="updateLanguage('Elixir')">Elixir</a>
-                            <a @click="updateLanguage('Fortran')">Fortran</a>
-                            <a @click="updateLanguage('Go')">Go</a>
-                            <a @click="updateLanguage('HTML')">HTML</a>
-                            <a @click="updateLanguage('INI')">INI</a>
-                            <a @click="updateLanguage('Java')">Java</a>
-                            <a @click="updateLanguage('JavaScript')">JavaScript</a>
-                            <a @click="updateLanguage('JSON')">JSON</a>
-                            <a @click="updateLanguage('Lua')">Lua</a>
-                            <a @click="updateLanguage('MarkDown')">MarkDown</a>
-                            <a @click="updateLanguage('Nginx')">Nginx</a>
-                            <a @click="updateLanguage('PASCAL')">Pascal</a>
-                            <a @click="updateLanguage('Perl')">Perl</a>
-                            <a @click="updateLanguage('PHP')">PHP</a>
-                            <a @click="updateLanguage('Powershell')">Powershell</a>
-                            <a @click="updateLanguage('Python')">Python</a>
-                            <a @click="updateLanguage('Ruby')">Ruby</a>
-                            <a @click="updateLanguage('shell')">Shell/Bash</a>
-                            <a @click="updateLanguage('SQL')">SQL</a>
-                            <a @click="updateLanguage('XML')">XML</a>
-                            <a @click="updateLanguage('YAML')">YAML</a>
-=======
                             <a refs="code-editor@languageLink" data-lang="CSS">CSS</a>
                             <a refs="code-editor@languageLink" data-lang="C">C</a>
                             <a refs="code-editor@languageLink" data-lang="C++">C++</a>
                             <a refs="code-editor@languageLink" data-lang="C#">C#</a>
+                            <a refs="code-editor@languageLink" data-lang="Elixir">Elixir</a>
                             <a refs="code-editor@languageLink" data-lang="Fortran">Fortran</a>
                             <a refs="code-editor@languageLink" data-lang="Go">Go</a>
                             <a refs="code-editor@languageLink" data-lang="HTML">HTML</a>
@@ -63,7 +37,6 @@
                             <a refs="code-editor@languageLink" data-lang="SQL">SQL</a>
                             <a refs="code-editor@languageLink" data-lang="XML">XML</a>
                             <a refs="code-editor@languageLink" data-lang="YAML">YAML</a>
->>>>>>> b383f577
                         </small>
                     </div>
                     <input refs="code-editor@languageInput" id="code-editor-language" type="text">
