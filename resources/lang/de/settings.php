--- conflicted
+++ resolved
@@ -183,13 +183,8 @@
     'users_delete_named' => 'Benutzer ":userName" löschen',
     'users_delete_warning' => 'Der Benutzer ":userName" wird aus dem System gelöscht.',
     'users_delete_confirm' => 'Sind Sie sicher, dass Sie diesen Benutzer löschen möchten?',
-<<<<<<< HEAD
     'users_migrate_ownership' => 'Besitzrechte migrieren',
     'users_migrate_ownership_desc' => 'Wählen Sie hier einen Benutzer aus, falls dieser der neue Besitzer aller Inhalte werden soll, deren Inhaber gerade gelöscht werden soll.',
-=======
-    'users_migrate_ownership' => 'Besitz migrieren',
-    'users_migrate_ownership_desc' => 'Wählen Sie hier einen Benutzer, wenn Sie möchten, dass ein anderer Benutzer der Besitzer aller Einträge wird, die diesem Benutzer derzeit gehören.',
->>>>>>> 266f6846
     'users_none_selected' => 'Kein Benutzer ausgewählt',
     'users_delete_success' => 'Benutzer erfolgreich entfernt',
     'users_edit' => 'Benutzer bearbeiten',
