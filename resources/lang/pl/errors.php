<?php

return [

    /**
     * Error text strings.
     */

    // Permissions
    'permission' => 'Nie masz uprawnień do wyświetlenia tej strony.',
    'permissionJson' => 'Nie masz uprawnień do wykonania tej akcji.',

    // Auth
    'error_user_exists_different_creds' => 'Użytkownik o adresie :email już istnieje, ale używa innych poświadczeń.',
    'email_already_confirmed' => 'E-mail został potwierdzony, spróbuj się zalogować.',
    'email_confirmation_invalid' => 'Ten token jest nieprawidłowy lub został już wykorzystany. Spróbuj zarejestrować się ponownie.',
    'email_confirmation_expired' => 'Ten token potwierdzający wygasł. Wysłaliśmy Ci kolejny.',
    'ldap_fail_anonymous' => 'Dostęp LDAP przy użyciu anonimowego powiązania nie powiódł się',
    'ldap_fail_authed' => 'Dostęp LDAP przy użyciu tego DN i hasła nie powiódł się',
    'ldap_extension_not_installed' => 'Rozszerzenie LDAP PHP nie zostało zainstalowane',
    'ldap_cannot_connect' => 'Nie można połączyć z serwerem LDAP, połączenie nie zostało ustanowione',
    'social_no_action_defined' => 'Brak zdefiniowanej akcji',
    'social_login_bad_response' => "Podczas próby logowania :socialAccount wystąpił błąd: \n:error",
    'social_account_in_use' => 'To konto :socialAccount jest już w użyciu. Spróbuj zalogować się za pomocą opcji :socialAccount.',
    'social_account_email_in_use' => 'E-mail :email jest już w użyciu. Jeśli masz już konto, połącz konto :socialAccount z poziomu ustawień profilu.',
    'social_account_existing' => 'Konto :socialAccount jest już połączone z Twoim profilem',
    'social_account_already_used_existing' => 'Konto :socialAccount jest już używane przez innego użytkownika.',
    'social_account_not_used' => 'To konto :socialAccount nie jest połączone z żadnym użytkownikiem. Połącz je ze swoim kontem w ustawieniach profilu. ',
    'social_account_register_instructions' => 'Jeśli nie masz jeszcze konta, możesz zarejestrować je używając opcji :socialAccount.',
    'social_driver_not_found' => 'Funkcja społecznościowa nie została odnaleziona',
    'social_driver_not_configured' => 'Ustawienia konta :socialAccount nie są poprawne.',

    // System
    'path_not_writable' => 'Zapis do ścieżki :filePath jest niemożliwy. Upewnij się że aplikacja ma prawa do zapisu plików na serwerze.',
    'cannot_get_image_from_url' => 'Nie można pobrać obrazka z :url',
    'cannot_create_thumbs' => 'Serwer nie może utworzyć miniaturek. Upewnij się że rozszerzenie GD PHP zostało zainstalowane.',
<<<<<<< HEAD
    'server_upload_limit' => 'Serwer nie pozwala na przyjęcie pliku o tym rozmiarze. Spróbuj udostępnić coś o mniejszym rozmiarze.',
    'image_upload_error' => 'Wystąpił błąd podczas udostępniania obrazka',
    'file_upload_timeout' => 'Przesyłanie pliku przekroczyło limit czasu.',
=======
    'server_upload_limit' => 'Serwer nie pozwala na przyjęcie pliku o tym rozmiarze. Spróbuj przesłać plik o mniejszym rozmiarze.',
    'uploaded'  => 'Serwer nie pozwala na przyjęcie pliku o tym rozmiarze. Spróbuj przesłać plik o mniejszym rozmiarze.',
    'image_upload_error' => 'Wystąpił błąd podczas przesyłania obrazka',
    'image_upload_type_error' => 'Typ przesłanego obrazka jest nieprwidłowy.',
>>>>>>> d910defb

    // Attachments
    'attachment_page_mismatch' => 'Niezgodność strony podczas aktualizacji załącznika',
    'attachment_not_found' => 'Nie znaleziono załącznika',

    // Pages
    'page_draft_autosave_fail' => 'Zapis wersji roboczej nie powiódł się. Upewnij się, że posiadasz połączenie z internetem.',
    'page_custom_home_deletion' => 'Nie można usunąć strony, jeśli jest ona ustawiona jako strona główna',

    // Entities
    'entity_not_found' => 'Nie znaleziono obiektu',
    'bookshelf_not_found' => 'Nie znaleziono półki',
    'book_not_found' => 'Nie znaleziono podręcznika',
    'page_not_found' => 'Nie znaleziono strony',
    'chapter_not_found' => 'Nie znaleziono rozdziału',
    'selected_book_not_found' => 'Wybrany podręcznik nie został znaleziony',
    'selected_book_chapter_not_found' => 'Wybrany podręcznik lub rozdział nie został znaleziony',
    'guests_cannot_save_drafts' => 'Goście nie mogą zapisywać wersji roboczych',

    // Users
    'users_cannot_delete_only_admin' => 'Nie możesz usunąć jedynego administratora',
    'users_cannot_delete_guest' => 'Nie możesz usunąć użytkownika-gościa',

    // Roles
    'role_cannot_be_edited' => 'Ta rola nie może być edytowana',
    'role_system_cannot_be_deleted' => 'Ta rola jest rolą systemową i nie może zostać usunięta',
    'role_registration_default_cannot_delete' => 'Ta rola nie może zostać usunięta, dopóki jest ustawiona jako domyślna rola użytkownika',
    
    // Comments
    'comment_list' => 'Wystąpił błąd podczas pobierania komentarzy.',
    'cannot_add_comment_to_draft' => 'Nie możesz dodawać komentarzy do wersji roboczej.',
    'comment_add' => 'Wystąpił błąd podczas dodwania / aktualizaowania komentarza.',
    'comment_delete' => 'Wystąpił błąd podczas usuwania komentarza.',
    'empty_comment' => 'Nie można dodać pustego komentarza.',
    
    // Error pages
    '404_page_not_found' => 'Strona nie została znaleziona',
    'sorry_page_not_found' => 'Przepraszamy, ale strona której szukasz nie została znaleziona.',
    'return_home' => 'Powrót do strony głównej',
    'error_occurred' => 'Wystąpił błąd',
    'app_down' => ':appName jest aktualnie wyłączona',
    'back_soon' => 'Niedługo zostanie uruchomiona ponownie.',
];<|MERGE_RESOLUTION|>--- conflicted
+++ resolved
@@ -34,16 +34,11 @@
     'path_not_writable' => 'Zapis do ścieżki :filePath jest niemożliwy. Upewnij się że aplikacja ma prawa do zapisu plików na serwerze.',
     'cannot_get_image_from_url' => 'Nie można pobrać obrazka z :url',
     'cannot_create_thumbs' => 'Serwer nie może utworzyć miniaturek. Upewnij się że rozszerzenie GD PHP zostało zainstalowane.',
-<<<<<<< HEAD
-    'server_upload_limit' => 'Serwer nie pozwala na przyjęcie pliku o tym rozmiarze. Spróbuj udostępnić coś o mniejszym rozmiarze.',
-    'image_upload_error' => 'Wystąpił błąd podczas udostępniania obrazka',
-    'file_upload_timeout' => 'Przesyłanie pliku przekroczyło limit czasu.',
-=======
     'server_upload_limit' => 'Serwer nie pozwala na przyjęcie pliku o tym rozmiarze. Spróbuj przesłać plik o mniejszym rozmiarze.',
     'uploaded'  => 'Serwer nie pozwala na przyjęcie pliku o tym rozmiarze. Spróbuj przesłać plik o mniejszym rozmiarze.',
     'image_upload_error' => 'Wystąpił błąd podczas przesyłania obrazka',
     'image_upload_type_error' => 'Typ przesłanego obrazka jest nieprwidłowy.',
->>>>>>> d910defb
+    'file_upload_timeout' => 'Przesyłanie pliku przekroczyło limit czasu.',
 
     // Attachments
     'attachment_page_mismatch' => 'Niezgodność strony podczas aktualizacji załącznika',
