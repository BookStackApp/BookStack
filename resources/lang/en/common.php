--- conflicted
+++ resolved
@@ -42,11 +42,8 @@
     'fullscreen' => 'Fullscreen',
     'favourite' => 'Favourite',
     'unfavourite' => 'Unfavourite',
-<<<<<<< HEAD
-=======
     'next' => 'Next',
     'previous' => 'Previous',
->>>>>>> 7634ac4e
 
     // Sort Options
     'sort_options' => 'Sort Options',
