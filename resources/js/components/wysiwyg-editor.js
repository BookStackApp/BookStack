<<<<<<< HEAD
import Code from "../services/code";
import DrawIO from "../services/drawio";
import Clipboard from "../services/clipboard";

/**
 * Handle pasting images from clipboard.
 * @param {ClipboardEvent} event
 * @param {WysiwygEditor} wysiwygComponent
 * @param editor
 */
function editorPaste(event, editor, wysiwygComponent) {
    const clipboard = new Clipboard(event.clipboardData || event.dataTransfer);

    // Don't handle the event ourselves if no items exist of contains table-looking data
    if (!clipboard.hasItems() || clipboard.containsTabularData()) {
        return;
    }

    const images = clipboard.getImages();
    for (const imageFile of images) {

        const id = "image-" + Math.random().toString(16).slice(2);
        const loadingImage = window.baseUrl('/loading.gif');
        event.preventDefault();

        setTimeout(() => {
            editor.insertContent(`<p><img src="${loadingImage}" id="${id}"></p>`);

            uploadImageFile(imageFile, wysiwygComponent).then(resp => {
                const safeName = resp.name.replace(/"/g, '');
                const newImageHtml = `<img src="${resp.thumbs.display}" alt="${safeName}" />`;

                const newEl = editor.dom.create('a', {
                    target: '_blank',
                    href: resp.url,
                }, newImageHtml);

                editor.dom.replace(newEl, id);
            }).catch(err => {
                editor.dom.remove(id);
                window.$events.emit('error', wysiwygComponent.imageUploadErrorText);
                console.log(err);
            });
        }, 10);
    }
}

/**
 * Upload an image file to the server
 * @param {File} file
 * @param {WysiwygEditor} wysiwygComponent
 */
async function uploadImageFile(file, wysiwygComponent) {
    if (file === null || file.type.indexOf('image') !== 0) {
        throw new Error(`Not an image file`);
    }

    let ext = 'png';
    if (file.name) {
        let fileNameMatches = file.name.match(/\.(.+)$/);
        if (fileNameMatches.length > 1) ext = fileNameMatches[1];
    }

    const remoteFilename = "image-" + Date.now() + "." + ext;
    const formData = new FormData();
    formData.append('file', file, remoteFilename);
    formData.append('uploaded_to', wysiwygComponent.pageId);

    const resp = await window.$http.post(window.baseUrl('/images/gallery'), formData);
    return resp.data;
}

function registerEditorShortcuts(editor) {
    // Headers
    for (let i = 1; i < 5; i++) {
        editor.shortcuts.add('meta+' + i, '', ['FormatBlock', false, 'h' + (i+1)]);
    }

    // Other block shortcuts
    editor.shortcuts.add('meta+5', '', ['FormatBlock', false, 'p']);
    editor.shortcuts.add('meta+d', '', ['FormatBlock', false, 'p']);
    editor.shortcuts.add('meta+6', '', ['FormatBlock', false, 'blockquote']);
    editor.shortcuts.add('meta+q', '', ['FormatBlock', false, 'blockquote']);
    editor.shortcuts.add('meta+7', '', ['codeeditor', false, 'pre']);
    editor.shortcuts.add('meta+e', '', ['codeeditor', false, 'pre']);
    editor.shortcuts.add('meta+8', '', ['FormatBlock', false, 'code']);
    editor.shortcuts.add('meta+shift+E', '', ['FormatBlock', false, 'code']);

    // Save draft shortcut
    editor.shortcuts.add('meta+S', '', () => {
        window.$events.emit('editor-save-draft');
    });

    // Save page shortcut
    editor.shortcuts.add('meta+13', '', () => {
        window.$events.emit('editor-save-page');
    });

    // Loop through callout styles
    editor.shortcuts.add('meta+9', '', function() {
        const selectedNode = editor.selection.getNode();
        const callout = selectedNode ? selectedNode.closest('.callout') : null;

        const formats = ['info', 'success', 'warning', 'danger'];
        const currentFormatIndex = formats.findIndex(format => callout && callout.classList.contains(format));
        const newFormatIndex = (currentFormatIndex + 1) % formats.length;
        const newFormat = formats[newFormatIndex];

        editor.formatter.apply('callout' + newFormat);
    });

}

/**
 * Load custom HTML head content from the settings into the editor.
 * @param editor
 */
function loadCustomHeadContent(editor) {
    window.$http.get(window.baseUrl('/custom-head-content')).then(resp => {
        if (!resp.data) return;
        let head = editor.getDoc().querySelector('head');
        head.innerHTML += resp.data;
    });
}

/**
 * Create and enable our custom code plugin
 */
function codePlugin() {

    function elemIsCodeBlock(elem) {
        return elem.className === 'CodeMirrorContainer';
    }

    function showPopup(editor) {
        const selectedNode = editor.selection.getNode();

        if (!elemIsCodeBlock(selectedNode)) {
            const providedCode = editor.selection.getContent({format: 'text'});
            window.components.first('code-editor').open(providedCode, '', (code, lang) => {
                const wrap = document.createElement('div');
                wrap.innerHTML = `<pre><code class="language-${lang}"></code></pre>`;
                wrap.querySelector('code').innerText = code;

                editor.insertContent(wrap.innerHTML);
                editor.focus();
            });
            return;
        }

        const lang = selectedNode.hasAttribute('data-lang') ? selectedNode.getAttribute('data-lang') : '';
        const currentCode = selectedNode.querySelector('textarea').textContent;

        window.components.first('code-editor').open(currentCode, lang, (code, lang) => {
            const editorElem = selectedNode.querySelector('.CodeMirror');
            const cmInstance = editorElem.CodeMirror;
            if (cmInstance) {
                Code.setContent(cmInstance, code);
                Code.setMode(cmInstance, lang, code);
            }
            const textArea = selectedNode.querySelector('textarea');
            if (textArea) textArea.textContent = code;
            selectedNode.setAttribute('data-lang', lang);

            editor.focus()
        });
    }

    function codeMirrorContainerToPre(codeMirrorContainer) {
        const textArea = codeMirrorContainer.querySelector('textarea');
        const code = textArea.textContent;
        const lang = codeMirrorContainer.getAttribute('data-lang');

        codeMirrorContainer.removeAttribute('contentEditable');
        const pre = document.createElement('pre');
        const codeElem = document.createElement('code');
        codeElem.classList.add(`language-${lang}`);
        codeElem.textContent = code;
        pre.appendChild(codeElem);

        codeMirrorContainer.parentElement.replaceChild(pre, codeMirrorContainer);
    }

    window.tinymce.PluginManager.add('codeeditor', function(editor, url) {

        const $ = editor.$;

        editor.addButton('codeeditor', {
            text: 'Code block',
            icon: false,
            cmd: 'codeeditor'
        });

        editor.addCommand('codeeditor', () => {
            showPopup(editor);
        });

        // Convert
        editor.on('PreProcess', function (e) {
            $('div.CodeMirrorContainer', e.node).each((index, elem) => {
                codeMirrorContainerToPre(elem);
            });
        });

        editor.on('dblclick', event => {
            let selectedNode = editor.selection.getNode();
            if (!elemIsCodeBlock(selectedNode)) return;
            showPopup(editor);
        });

        function parseCodeMirrorInstances() {

            // Recover broken codemirror instances
            $('.CodeMirrorContainer').filter((index ,elem) => {
                return typeof elem.querySelector('.CodeMirror').CodeMirror === 'undefined';
            }).each((index, elem) => {
                codeMirrorContainerToPre(elem);
            });

            const codeSamples = $('body > pre').filter((index, elem) => {
                return elem.contentEditable !== "false";
            });

            codeSamples.each((index, elem) => {
                Code.wysiwygView(elem);
            });
        }

        editor.on('init', function() {
            // Parse code mirror instances on init, but delay a little so this runs after
            // initial styles are fetched into the editor.
            editor.undoManager.transact(function () {
                parseCodeMirrorInstances();
            });
            // Parsed code mirror blocks when content is set but wait before setting this handler
            // to avoid any init 'SetContent' events.
            setTimeout(() => {
                editor.on('SetContent', () => {
                    setTimeout(parseCodeMirrorInstances, 100);
                });
            }, 200);
        });

    });
}

function drawIoPlugin(drawioUrl, isDarkMode, pageId, wysiwygComponent) {

    let pageEditor = null;
    let currentNode = null;

    function isDrawing(node) {
        return node.hasAttribute('drawio-diagram');
    }

    function showDrawingManager(mceEditor, selectedNode = null) {
        pageEditor = mceEditor;
        currentNode = selectedNode;
        // Show image manager
        window.ImageManager.show(function (image) {
            if (selectedNode) {
                let imgElem = selectedNode.querySelector('img');
                pageEditor.dom.setAttrib(imgElem, 'src', image.url);
                pageEditor.dom.setAttrib(selectedNode, 'drawio-diagram', image.id);
            } else {
                let imgHTML = `<div drawio-diagram="${image.id}" contenteditable="false"><img src="${image.url}"></div>`;
                pageEditor.insertContent(imgHTML);
            }
        }, 'drawio');
    }

    function showDrawingEditor(mceEditor, selectedNode = null) {
        pageEditor = mceEditor;
        currentNode = selectedNode;
        DrawIO.show(drawioUrl, drawingInit, updateContent);
    }

    async function updateContent(pngData) {
        const id = "image-" + Math.random().toString(16).slice(2);
        const loadingImage = window.baseUrl('/loading.gif');

        const handleUploadError = (error) => {
            if (error.status === 413) {
                window.$events.emit('error', wysiwygComponent.serverUploadLimitText);
            } else {
                window.$events.emit('error', wysiwygComponent.imageUploadErrorText);
            }
            console.log(error);
        };

        // Handle updating an existing image
        if (currentNode) {
            DrawIO.close();
            let imgElem = currentNode.querySelector('img');
            try {
                const img = await DrawIO.upload(pngData, pageId);
                pageEditor.dom.setAttrib(imgElem, 'src', img.url);
                pageEditor.dom.setAttrib(currentNode, 'drawio-diagram', img.id);
            } catch (err) {
                handleUploadError(err);
            }
            return;
        }

        setTimeout(async () => {
            pageEditor.insertContent(`<div drawio-diagram contenteditable="false"><img src="${loadingImage}" id="${id}"></div>`);
            DrawIO.close();
            try {
                const img = await DrawIO.upload(pngData, pageId);
                pageEditor.dom.setAttrib(id, 'src', img.url);
                pageEditor.dom.get(id).parentNode.setAttribute('drawio-diagram', img.id);
            } catch (err) {
                pageEditor.dom.remove(id);
                handleUploadError(err);
            }
        }, 5);
    }


    function drawingInit() {
        if (!currentNode) {
            return Promise.resolve('');
        }

        let drawingId = currentNode.getAttribute('drawio-diagram');
        return DrawIO.load(drawingId);
    }

    window.tinymce.PluginManager.add('drawio', function(editor, url) {

        editor.addCommand('drawio', () => {
            const selectedNode = editor.selection.getNode();
            showDrawingEditor(editor, isDrawing(selectedNode) ? selectedNode : null);
        });

        editor.addButton('drawio', {
            type: 'splitbutton',
            tooltip: 'Drawing',
            image: `data:image/svg+xml;base64,${btoa(`<svg viewBox="0 0 24 24" fill="${isDarkMode ? '#BBB' : '#000000'}"  xmlns="http://www.w3.org/2000/svg">
    <path d="M23 7V1h-6v2H7V1H1v6h2v10H1v6h6v-2h10v2h6v-6h-2V7h2zM3 3h2v2H3V3zm2 18H3v-2h2v2zm12-2H7v-2H5V7h2V5h10v2h2v10h-2v2zm4 2h-2v-2h2v2zM19 5V3h2v2h-2zm-5.27 9h-3.49l-.73 2H7.89l3.4-9h1.4l3.41 9h-1.63l-.74-2zm-3.04-1.26h2.61L12 8.91l-1.31 3.83z"/>
    <path d="M0 0h24v24H0z" fill="none"/>
</svg>`)}`,
            cmd: 'drawio',
            menu: [
                {
                    text: 'Drawing Manager',
                    onclick() {
                        let selectedNode = editor.selection.getNode();
                        showDrawingManager(editor, isDrawing(selectedNode) ? selectedNode : null);
                    }
                }
            ]
        });

        editor.on('dblclick', event => {
            let selectedNode = editor.selection.getNode();
            if (!isDrawing(selectedNode)) return;
            showDrawingEditor(editor, selectedNode);
        });

        editor.on('SetContent', function () {
            const drawings = editor.$('body > div[drawio-diagram]');
            if (!drawings.length) return;

            editor.undoManager.transact(function () {
                drawings.each((index, elem) => {
                    elem.setAttribute('contenteditable', 'false');
                });
            });
        });

    });
}

function customHrPlugin() {
    window.tinymce.PluginManager.add('customhr', function (editor) {
        editor.addCommand('InsertHorizontalRule', function () {
            let hrElem = document.createElement('hr');
            let cNode = editor.selection.getNode();
            let parentNode = cNode.parentNode;
            parentNode.insertBefore(hrElem, cNode);
        });

        editor.addButton('hr', {
            icon: 'hr',
            tooltip: 'Horizontal line',
            cmd: 'InsertHorizontalRule'
        });

        editor.addMenuItem('hr', {
            icon: 'hr',
            text: 'Horizontal line',
            cmd: 'InsertHorizontalRule',
            context: 'insert'
        });
    });
}


function listenForBookStackEditorEvents(editor) {

    // Replace editor content
    window.$events.listen('editor::replace', ({html}) => {
        editor.setContent(html);
    });

    // Append editor content
    window.$events.listen('editor::append', ({html}) => {
        const content = editor.getContent() + html;
        editor.setContent(content);
    });

    // Prepend editor content
    window.$events.listen('editor::prepend', ({html}) => {
        const content = html + editor.getContent();
        editor.setContent(content);
    });

    // Insert editor content at the current location
    window.$events.listen('editor::insert', ({html}) => {
        editor.insertContent(html);
    });

    // Focus on the editor
    window.$events.listen('editor::focus', () => {
        editor.focus();
    });
}
=======
import {build as buildEditorConfig} from "../wysiwyg/config";
>>>>>>> a2bcf765

class WysiwygEditor {

    setup() {
        this.elem = this.$el;

        this.pageId = this.$opts.pageId;
        this.textDirection = this.$opts.textDirection;
        this.isDarkMode = document.documentElement.classList.contains('dark-mode');

        this.tinyMceConfig = buildEditorConfig({
            language: this.$opts.language,
            containerElement: this.elem,
            darkMode: this.isDarkMode,
            textDirection: this.textDirection,
            drawioUrl: this.getDrawIoUrl(),
            pageId: Number(this.pageId),
            translations: {
                imageUploadErrorText: this.$opts.imageUploadErrorText,
                serverUploadLimitText: this.$opts.serverUploadLimitText,
            },
            translationMap: window.editor_translations,
        });

        window.$events.emitPublic(this.elem, 'editor-tinymce::pre-init', {config: this.tinyMceConfig});
        window.tinymce.init(this.tinyMceConfig);
    }

    getDrawIoUrl() {
        const drawioUrlElem = document.querySelector('[drawio-url]');
        if (drawioUrlElem) {
            return drawioUrlElem.getAttribute('drawio-url');
        }
        return '';
    }

}

export default WysiwygEditor;<|MERGE_RESOLUTION|>--- conflicted
+++ resolved
@@ -1,435 +1,4 @@
-<<<<<<< HEAD
-import Code from "../services/code";
-import DrawIO from "../services/drawio";
-import Clipboard from "../services/clipboard";
-
-/**
- * Handle pasting images from clipboard.
- * @param {ClipboardEvent} event
- * @param {WysiwygEditor} wysiwygComponent
- * @param editor
- */
-function editorPaste(event, editor, wysiwygComponent) {
-    const clipboard = new Clipboard(event.clipboardData || event.dataTransfer);
-
-    // Don't handle the event ourselves if no items exist of contains table-looking data
-    if (!clipboard.hasItems() || clipboard.containsTabularData()) {
-        return;
-    }
-
-    const images = clipboard.getImages();
-    for (const imageFile of images) {
-
-        const id = "image-" + Math.random().toString(16).slice(2);
-        const loadingImage = window.baseUrl('/loading.gif');
-        event.preventDefault();
-
-        setTimeout(() => {
-            editor.insertContent(`<p><img src="${loadingImage}" id="${id}"></p>`);
-
-            uploadImageFile(imageFile, wysiwygComponent).then(resp => {
-                const safeName = resp.name.replace(/"/g, '');
-                const newImageHtml = `<img src="${resp.thumbs.display}" alt="${safeName}" />`;
-
-                const newEl = editor.dom.create('a', {
-                    target: '_blank',
-                    href: resp.url,
-                }, newImageHtml);
-
-                editor.dom.replace(newEl, id);
-            }).catch(err => {
-                editor.dom.remove(id);
-                window.$events.emit('error', wysiwygComponent.imageUploadErrorText);
-                console.log(err);
-            });
-        }, 10);
-    }
-}
-
-/**
- * Upload an image file to the server
- * @param {File} file
- * @param {WysiwygEditor} wysiwygComponent
- */
-async function uploadImageFile(file, wysiwygComponent) {
-    if (file === null || file.type.indexOf('image') !== 0) {
-        throw new Error(`Not an image file`);
-    }
-
-    let ext = 'png';
-    if (file.name) {
-        let fileNameMatches = file.name.match(/\.(.+)$/);
-        if (fileNameMatches.length > 1) ext = fileNameMatches[1];
-    }
-
-    const remoteFilename = "image-" + Date.now() + "." + ext;
-    const formData = new FormData();
-    formData.append('file', file, remoteFilename);
-    formData.append('uploaded_to', wysiwygComponent.pageId);
-
-    const resp = await window.$http.post(window.baseUrl('/images/gallery'), formData);
-    return resp.data;
-}
-
-function registerEditorShortcuts(editor) {
-    // Headers
-    for (let i = 1; i < 5; i++) {
-        editor.shortcuts.add('meta+' + i, '', ['FormatBlock', false, 'h' + (i+1)]);
-    }
-
-    // Other block shortcuts
-    editor.shortcuts.add('meta+5', '', ['FormatBlock', false, 'p']);
-    editor.shortcuts.add('meta+d', '', ['FormatBlock', false, 'p']);
-    editor.shortcuts.add('meta+6', '', ['FormatBlock', false, 'blockquote']);
-    editor.shortcuts.add('meta+q', '', ['FormatBlock', false, 'blockquote']);
-    editor.shortcuts.add('meta+7', '', ['codeeditor', false, 'pre']);
-    editor.shortcuts.add('meta+e', '', ['codeeditor', false, 'pre']);
-    editor.shortcuts.add('meta+8', '', ['FormatBlock', false, 'code']);
-    editor.shortcuts.add('meta+shift+E', '', ['FormatBlock', false, 'code']);
-
-    // Save draft shortcut
-    editor.shortcuts.add('meta+S', '', () => {
-        window.$events.emit('editor-save-draft');
-    });
-
-    // Save page shortcut
-    editor.shortcuts.add('meta+13', '', () => {
-        window.$events.emit('editor-save-page');
-    });
-
-    // Loop through callout styles
-    editor.shortcuts.add('meta+9', '', function() {
-        const selectedNode = editor.selection.getNode();
-        const callout = selectedNode ? selectedNode.closest('.callout') : null;
-
-        const formats = ['info', 'success', 'warning', 'danger'];
-        const currentFormatIndex = formats.findIndex(format => callout && callout.classList.contains(format));
-        const newFormatIndex = (currentFormatIndex + 1) % formats.length;
-        const newFormat = formats[newFormatIndex];
-
-        editor.formatter.apply('callout' + newFormat);
-    });
-
-}
-
-/**
- * Load custom HTML head content from the settings into the editor.
- * @param editor
- */
-function loadCustomHeadContent(editor) {
-    window.$http.get(window.baseUrl('/custom-head-content')).then(resp => {
-        if (!resp.data) return;
-        let head = editor.getDoc().querySelector('head');
-        head.innerHTML += resp.data;
-    });
-}
-
-/**
- * Create and enable our custom code plugin
- */
-function codePlugin() {
-
-    function elemIsCodeBlock(elem) {
-        return elem.className === 'CodeMirrorContainer';
-    }
-
-    function showPopup(editor) {
-        const selectedNode = editor.selection.getNode();
-
-        if (!elemIsCodeBlock(selectedNode)) {
-            const providedCode = editor.selection.getContent({format: 'text'});
-            window.components.first('code-editor').open(providedCode, '', (code, lang) => {
-                const wrap = document.createElement('div');
-                wrap.innerHTML = `<pre><code class="language-${lang}"></code></pre>`;
-                wrap.querySelector('code').innerText = code;
-
-                editor.insertContent(wrap.innerHTML);
-                editor.focus();
-            });
-            return;
-        }
-
-        const lang = selectedNode.hasAttribute('data-lang') ? selectedNode.getAttribute('data-lang') : '';
-        const currentCode = selectedNode.querySelector('textarea').textContent;
-
-        window.components.first('code-editor').open(currentCode, lang, (code, lang) => {
-            const editorElem = selectedNode.querySelector('.CodeMirror');
-            const cmInstance = editorElem.CodeMirror;
-            if (cmInstance) {
-                Code.setContent(cmInstance, code);
-                Code.setMode(cmInstance, lang, code);
-            }
-            const textArea = selectedNode.querySelector('textarea');
-            if (textArea) textArea.textContent = code;
-            selectedNode.setAttribute('data-lang', lang);
-
-            editor.focus()
-        });
-    }
-
-    function codeMirrorContainerToPre(codeMirrorContainer) {
-        const textArea = codeMirrorContainer.querySelector('textarea');
-        const code = textArea.textContent;
-        const lang = codeMirrorContainer.getAttribute('data-lang');
-
-        codeMirrorContainer.removeAttribute('contentEditable');
-        const pre = document.createElement('pre');
-        const codeElem = document.createElement('code');
-        codeElem.classList.add(`language-${lang}`);
-        codeElem.textContent = code;
-        pre.appendChild(codeElem);
-
-        codeMirrorContainer.parentElement.replaceChild(pre, codeMirrorContainer);
-    }
-
-    window.tinymce.PluginManager.add('codeeditor', function(editor, url) {
-
-        const $ = editor.$;
-
-        editor.addButton('codeeditor', {
-            text: 'Code block',
-            icon: false,
-            cmd: 'codeeditor'
-        });
-
-        editor.addCommand('codeeditor', () => {
-            showPopup(editor);
-        });
-
-        // Convert
-        editor.on('PreProcess', function (e) {
-            $('div.CodeMirrorContainer', e.node).each((index, elem) => {
-                codeMirrorContainerToPre(elem);
-            });
-        });
-
-        editor.on('dblclick', event => {
-            let selectedNode = editor.selection.getNode();
-            if (!elemIsCodeBlock(selectedNode)) return;
-            showPopup(editor);
-        });
-
-        function parseCodeMirrorInstances() {
-
-            // Recover broken codemirror instances
-            $('.CodeMirrorContainer').filter((index ,elem) => {
-                return typeof elem.querySelector('.CodeMirror').CodeMirror === 'undefined';
-            }).each((index, elem) => {
-                codeMirrorContainerToPre(elem);
-            });
-
-            const codeSamples = $('body > pre').filter((index, elem) => {
-                return elem.contentEditable !== "false";
-            });
-
-            codeSamples.each((index, elem) => {
-                Code.wysiwygView(elem);
-            });
-        }
-
-        editor.on('init', function() {
-            // Parse code mirror instances on init, but delay a little so this runs after
-            // initial styles are fetched into the editor.
-            editor.undoManager.transact(function () {
-                parseCodeMirrorInstances();
-            });
-            // Parsed code mirror blocks when content is set but wait before setting this handler
-            // to avoid any init 'SetContent' events.
-            setTimeout(() => {
-                editor.on('SetContent', () => {
-                    setTimeout(parseCodeMirrorInstances, 100);
-                });
-            }, 200);
-        });
-
-    });
-}
-
-function drawIoPlugin(drawioUrl, isDarkMode, pageId, wysiwygComponent) {
-
-    let pageEditor = null;
-    let currentNode = null;
-
-    function isDrawing(node) {
-        return node.hasAttribute('drawio-diagram');
-    }
-
-    function showDrawingManager(mceEditor, selectedNode = null) {
-        pageEditor = mceEditor;
-        currentNode = selectedNode;
-        // Show image manager
-        window.ImageManager.show(function (image) {
-            if (selectedNode) {
-                let imgElem = selectedNode.querySelector('img');
-                pageEditor.dom.setAttrib(imgElem, 'src', image.url);
-                pageEditor.dom.setAttrib(selectedNode, 'drawio-diagram', image.id);
-            } else {
-                let imgHTML = `<div drawio-diagram="${image.id}" contenteditable="false"><img src="${image.url}"></div>`;
-                pageEditor.insertContent(imgHTML);
-            }
-        }, 'drawio');
-    }
-
-    function showDrawingEditor(mceEditor, selectedNode = null) {
-        pageEditor = mceEditor;
-        currentNode = selectedNode;
-        DrawIO.show(drawioUrl, drawingInit, updateContent);
-    }
-
-    async function updateContent(pngData) {
-        const id = "image-" + Math.random().toString(16).slice(2);
-        const loadingImage = window.baseUrl('/loading.gif');
-
-        const handleUploadError = (error) => {
-            if (error.status === 413) {
-                window.$events.emit('error', wysiwygComponent.serverUploadLimitText);
-            } else {
-                window.$events.emit('error', wysiwygComponent.imageUploadErrorText);
-            }
-            console.log(error);
-        };
-
-        // Handle updating an existing image
-        if (currentNode) {
-            DrawIO.close();
-            let imgElem = currentNode.querySelector('img');
-            try {
-                const img = await DrawIO.upload(pngData, pageId);
-                pageEditor.dom.setAttrib(imgElem, 'src', img.url);
-                pageEditor.dom.setAttrib(currentNode, 'drawio-diagram', img.id);
-            } catch (err) {
-                handleUploadError(err);
-            }
-            return;
-        }
-
-        setTimeout(async () => {
-            pageEditor.insertContent(`<div drawio-diagram contenteditable="false"><img src="${loadingImage}" id="${id}"></div>`);
-            DrawIO.close();
-            try {
-                const img = await DrawIO.upload(pngData, pageId);
-                pageEditor.dom.setAttrib(id, 'src', img.url);
-                pageEditor.dom.get(id).parentNode.setAttribute('drawio-diagram', img.id);
-            } catch (err) {
-                pageEditor.dom.remove(id);
-                handleUploadError(err);
-            }
-        }, 5);
-    }
-
-
-    function drawingInit() {
-        if (!currentNode) {
-            return Promise.resolve('');
-        }
-
-        let drawingId = currentNode.getAttribute('drawio-diagram');
-        return DrawIO.load(drawingId);
-    }
-
-    window.tinymce.PluginManager.add('drawio', function(editor, url) {
-
-        editor.addCommand('drawio', () => {
-            const selectedNode = editor.selection.getNode();
-            showDrawingEditor(editor, isDrawing(selectedNode) ? selectedNode : null);
-        });
-
-        editor.addButton('drawio', {
-            type: 'splitbutton',
-            tooltip: 'Drawing',
-            image: `data:image/svg+xml;base64,${btoa(`<svg viewBox="0 0 24 24" fill="${isDarkMode ? '#BBB' : '#000000'}"  xmlns="http://www.w3.org/2000/svg">
-    <path d="M23 7V1h-6v2H7V1H1v6h2v10H1v6h6v-2h10v2h6v-6h-2V7h2zM3 3h2v2H3V3zm2 18H3v-2h2v2zm12-2H7v-2H5V7h2V5h10v2h2v10h-2v2zm4 2h-2v-2h2v2zM19 5V3h2v2h-2zm-5.27 9h-3.49l-.73 2H7.89l3.4-9h1.4l3.41 9h-1.63l-.74-2zm-3.04-1.26h2.61L12 8.91l-1.31 3.83z"/>
-    <path d="M0 0h24v24H0z" fill="none"/>
-</svg>`)}`,
-            cmd: 'drawio',
-            menu: [
-                {
-                    text: 'Drawing Manager',
-                    onclick() {
-                        let selectedNode = editor.selection.getNode();
-                        showDrawingManager(editor, isDrawing(selectedNode) ? selectedNode : null);
-                    }
-                }
-            ]
-        });
-
-        editor.on('dblclick', event => {
-            let selectedNode = editor.selection.getNode();
-            if (!isDrawing(selectedNode)) return;
-            showDrawingEditor(editor, selectedNode);
-        });
-
-        editor.on('SetContent', function () {
-            const drawings = editor.$('body > div[drawio-diagram]');
-            if (!drawings.length) return;
-
-            editor.undoManager.transact(function () {
-                drawings.each((index, elem) => {
-                    elem.setAttribute('contenteditable', 'false');
-                });
-            });
-        });
-
-    });
-}
-
-function customHrPlugin() {
-    window.tinymce.PluginManager.add('customhr', function (editor) {
-        editor.addCommand('InsertHorizontalRule', function () {
-            let hrElem = document.createElement('hr');
-            let cNode = editor.selection.getNode();
-            let parentNode = cNode.parentNode;
-            parentNode.insertBefore(hrElem, cNode);
-        });
-
-        editor.addButton('hr', {
-            icon: 'hr',
-            tooltip: 'Horizontal line',
-            cmd: 'InsertHorizontalRule'
-        });
-
-        editor.addMenuItem('hr', {
-            icon: 'hr',
-            text: 'Horizontal line',
-            cmd: 'InsertHorizontalRule',
-            context: 'insert'
-        });
-    });
-}
-
-
-function listenForBookStackEditorEvents(editor) {
-
-    // Replace editor content
-    window.$events.listen('editor::replace', ({html}) => {
-        editor.setContent(html);
-    });
-
-    // Append editor content
-    window.$events.listen('editor::append', ({html}) => {
-        const content = editor.getContent() + html;
-        editor.setContent(content);
-    });
-
-    // Prepend editor content
-    window.$events.listen('editor::prepend', ({html}) => {
-        const content = html + editor.getContent();
-        editor.setContent(content);
-    });
-
-    // Insert editor content at the current location
-    window.$events.listen('editor::insert', ({html}) => {
-        editor.insertContent(html);
-    });
-
-    // Focus on the editor
-    window.$events.listen('editor::focus', () => {
-        editor.focus();
-    });
-}
-=======
 import {build as buildEditorConfig} from "../wysiwyg/config";
->>>>>>> a2bcf765
 
 class WysiwygEditor {
 
