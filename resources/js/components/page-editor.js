--- conflicted
+++ resolved
@@ -1,10 +1,7 @@
 import * as Dates from "../services/dates";
 import {onSelect} from "../services/dom";
-<<<<<<< HEAD
+import {debounce} from "../services/util";
 import {Component} from "./component";
-=======
-import {debounce} from "../services/util";
->>>>>>> fcff2068
 
 export class PageEditor extends Component {
     setup() {
