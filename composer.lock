--- conflicted
+++ resolved
@@ -4,11 +4,7 @@
         "Read more about it at https://getcomposer.org/doc/01-basic-usage.md#installing-dependencies",
         "This file is @generated automatically"
     ],
-<<<<<<< HEAD
-    "content-hash": "d59a665fcd692fc0ddf12e7e4f96d4f1",
-=======
-    "content-hash": "b82cfdfe8bb32847ba2188804858d5fd",
->>>>>>> 855409bc
+    "content-hash": "fc6d8f731e3975127a9101802cc4bb3a",
     "packages": [
         {
             "name": "aws/aws-crt-php",
@@ -62,29 +58,16 @@
         },
         {
             "name": "aws/aws-sdk-php",
-<<<<<<< HEAD
-            "version": "3.198.5",
+            "version": "3.198.6",
             "source": {
                 "type": "git",
                 "url": "https://github.com/aws/aws-sdk-php.git",
-                "reference": "ec63e1ad1b30689e530089e4c9cb18f2ef5c290b"
-            },
-            "dist": {
-                "type": "zip",
-                "url": "https://api.github.com/repos/aws/aws-sdk-php/zipball/ec63e1ad1b30689e530089e4c9cb18f2ef5c290b",
-                "reference": "ec63e1ad1b30689e530089e4c9cb18f2ef5c290b",
-=======
-            "version": "3.197.0",
-            "source": {
-                "type": "git",
-                "url": "https://github.com/aws/aws-sdk-php.git",
-                "reference": "c5391ef7c979473b97d81329100bfa5fb018fa62"
-            },
-            "dist": {
-                "type": "zip",
-                "url": "https://api.github.com/repos/aws/aws-sdk-php/zipball/c5391ef7c979473b97d81329100bfa5fb018fa62",
-                "reference": "c5391ef7c979473b97d81329100bfa5fb018fa62",
->>>>>>> 855409bc
+                "reference": "821b8db50dd39be8ec94f286050a500b5f8a0142"
+            },
+            "dist": {
+                "type": "zip",
+                "url": "https://api.github.com/repos/aws/aws-sdk-php/zipball/821b8db50dd39be8ec94f286050a500b5f8a0142",
+                "reference": "821b8db50dd39be8ec94f286050a500b5f8a0142",
                 "shasum": ""
             },
             "require": {
@@ -160,15 +143,9 @@
             "support": {
                 "forum": "https://forums.aws.amazon.com/forum.jspa?forumID=80",
                 "issues": "https://github.com/aws/aws-sdk-php/issues",
-<<<<<<< HEAD
-                "source": "https://github.com/aws/aws-sdk-php/tree/3.198.5"
-            },
-            "time": "2021-10-14T18:15:37+00:00"
-=======
-                "source": "https://github.com/aws/aws-sdk-php/tree/3.197.0"
-            },
-            "time": "2021-10-05T18:14:34+00:00"
->>>>>>> 855409bc
+                "source": "https://github.com/aws/aws-sdk-php/tree/3.198.6"
+            },
+            "time": "2021-10-15T18:38:53+00:00"
         },
         {
             "name": "bacon/bacon-qr-code",
@@ -9493,6 +9470,7 @@
                     "type": "github"
                 }
             ],
+            "abandoned": true,
             "time": "2020-09-28T06:45:17+00:00"
         },
         {
