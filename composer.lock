--- conflicted
+++ resolved
@@ -4,22 +4,6 @@
         "Read more about it at https://getcomposer.org/doc/01-basic-usage.md#installing-dependencies",
         "This file is @generated automatically"
     ],
-<<<<<<< HEAD
-    "content-hash": "df6e5d5d5debaaeab590da55c7d50ec2",
-    "packages": [
-        {
-            "name": "aws/aws-sdk-php",
-            "version": "3.172.3",
-            "source": {
-                "type": "git",
-                "url": "https://github.com/aws/aws-sdk-php.git",
-                "reference": "14fd73f12fc70d5f48e034f5dfc33136136adb61"
-            },
-            "dist": {
-                "type": "zip",
-                "url": "https://api.github.com/repos/aws/aws-sdk-php/zipball/14fd73f12fc70d5f48e034f5dfc33136136adb61",
-                "reference": "14fd73f12fc70d5f48e034f5dfc33136136adb61",
-=======
     "content-hash": "d73b8bdf23e32f109f052ac18e20458f",
     "packages": [
         {
@@ -34,7 +18,6 @@
                 "type": "zip",
                 "url": "https://api.github.com/repos/aws/aws-sdk-php/zipball/ab3ee1cba4219d5262ecac8f011f267e9b7f3af9",
                 "reference": "ab3ee1cba4219d5262ecac8f011f267e9b7f3af9",
->>>>>>> a7e3c26f
                 "shasum": ""
             },
             "require": {
@@ -109,15 +92,9 @@
             "support": {
                 "forum": "https://forums.aws.amazon.com/forum.jspa?forumID=80",
                 "issues": "https://github.com/aws/aws-sdk-php/issues",
-<<<<<<< HEAD
-                "source": "https://github.com/aws/aws-sdk-php/tree/3.172.3"
-            },
-            "time": "2021-01-28T19:14:55+00:00"
-=======
                 "source": "https://github.com/aws/aws-sdk-php/tree/3.173.0"
             },
             "time": "2021-02-02T20:01:31+00:00"
->>>>>>> a7e3c26f
         },
         {
             "name": "barryvdh/laravel-dompdf",
@@ -1735,18 +1712,6 @@
         },
         {
             "name": "laravel/framework",
-<<<<<<< HEAD
-            "version": "v6.20.15",
-            "source": {
-                "type": "git",
-                "url": "https://github.com/laravel/framework.git",
-                "reference": "b42c2d845cdd827ac5a53cacf16af4a0b5dd8be1"
-            },
-            "dist": {
-                "type": "zip",
-                "url": "https://api.github.com/repos/laravel/framework/zipball/b42c2d845cdd827ac5a53cacf16af4a0b5dd8be1",
-                "reference": "b42c2d845cdd827ac5a53cacf16af4a0b5dd8be1",
-=======
             "version": "v6.20.16",
             "source": {
                 "type": "git",
@@ -1757,7 +1722,6 @@
                 "type": "zip",
                 "url": "https://api.github.com/repos/laravel/framework/zipball/806082fb559fe595cb17cd6aa8571f03ed287814",
                 "reference": "806082fb559fe595cb17cd6aa8571f03ed287814",
->>>>>>> a7e3c26f
                 "shasum": ""
             },
             "require": {
@@ -1897,11 +1861,7 @@
                 "issues": "https://github.com/laravel/framework/issues",
                 "source": "https://github.com/laravel/framework"
             },
-<<<<<<< HEAD
-            "time": "2021-01-26T14:39:47+00:00"
-=======
             "time": "2021-02-02T13:50:12+00:00"
->>>>>>> a7e3c26f
         },
         {
             "name": "laravel/socialite",
