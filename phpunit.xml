--- conflicted
+++ resolved
@@ -10,58 +10,6 @@
          convertWarningsToExceptions="true"
          processIsolation="false"
          stopOnFailure="false">
-<<<<<<< HEAD
-    <testsuites>
-        <testsuite name="Application Test Suite">
-            <directory>./tests/</directory>
-        </testsuite>
-    </testsuites>
-    <filter>
-        <whitelist>
-            <directory suffix=".php">app/</directory>
-        </whitelist>
-    </filter>
-    <php>
-        <env name="APP_ENV" value="testing" force="true"/>
-        <server name="APP_DEBUG" value="false"/>
-        <server name="APP_LANG" value="en"/>
-        <server name="APP_THEME" value="none"/>
-        <server name="APP_AUTO_LANG_PUBLIC" value="true"/>
-        <server name="APP_URL" value="http://bookstack.dev"/>
-        <server name="ALLOWED_IFRAME_HOSTS" value=""/>
-        <server name="CACHE_DRIVER" value="array"/>
-        <server name="SESSION_DRIVER" value="array"/>
-        <server name="QUEUE_CONNECTION" value="sync"/>
-        <env name="DB_CONNECTION" value="mysql_testing" force="true"/>
-        <server name="BCRYPT_ROUNDS" value="4"/>
-        <server name="MAIL_DRIVER" value="array"/>
-        <server name="LOG_CHANNEL" value="single"/>
-        <server name="AUTH_METHOD" value="standard"/>
-        <server name="DISABLE_EXTERNAL_SERVICES" value="true"/>
-        <server name="AVATAR_URL" value=""/>
-        <server name="LDAP_VERSION" value="3"/>
-        <server name="SESSION_SECURE_COOKIE" value="null"/>
-        <server name="STORAGE_TYPE" value="local"/>
-        <server name="STORAGE_ATTACHMENT_TYPE" value="local"/>
-        <server name="STORAGE_IMAGE_TYPE" value="local"/>
-        <server name="GITHUB_APP_ID" value="aaaaaaaaaaaaaa"/>
-        <server name="GITHUB_APP_SECRET" value="aaaaaaaaaaaaaa"/>
-        <server name="GITHUB_AUTO_REGISTER" value=""/>
-        <server name="GITHUB_AUTO_CONFIRM_EMAIL" value=""/>
-        <server name="GOOGLE_APP_ID" value="aaaaaaaaaaaaaa"/>
-        <server name="GOOGLE_APP_SECRET" value="aaaaaaaaaaaaaa"/>
-        <server name="GOOGLE_AUTO_REGISTER" value=""/>
-        <server name="GOOGLE_AUTO_CONFIRM_EMAIL" value=""/>
-        <server name="GOOGLE_SELECT_ACCOUNT" value=""/>
-        <server name="DEBUGBAR_ENABLED" value="false"/>
-        <server name="SAML2_ENABLED" value="false"/>
-        <server name="API_REQUESTS_PER_MIN" value="180"/>
-        <server name="LOG_FAILED_LOGIN_MESSAGE" value=""/>
-        <server name="LOG_FAILED_LOGIN_CHANNEL" value="testing"/>
-        <server name="WKHTMLTOPDF" value="false"/>
-        <ini name="memory_limit" value="1024M"/>
-    </php>
-=======
   <coverage>
     <include>
       <directory suffix=".php">app/</directory>
@@ -113,5 +61,4 @@
     <server name="WKHTMLTOPDF" value="false"/>
     <server name="APP_DEFAULT_DARK_MODE" value="false"/>
   </php>
->>>>>>> 06706a2d
 </phpunit>