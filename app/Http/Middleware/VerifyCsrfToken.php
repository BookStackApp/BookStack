--- conflicted
+++ resolved
@@ -20,9 +20,6 @@
      */
     protected $except = [
         'saml2/*',
-<<<<<<< HEAD
-=======
-        'openid/*'
->>>>>>> 69a47319
+        'openid/*',
     ];
 }