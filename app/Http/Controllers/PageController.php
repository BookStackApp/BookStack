<?php namespace BookStack\Http\Controllers;

use BookStack\Actions\View;
use BookStack\Entities\Tools\BookContents;
use BookStack\Entities\Tools\PageContent;
use BookStack\Entities\Tools\PageEditActivity;
use BookStack\Entities\Models\Page;
use BookStack\Entities\Repos\PageRepo;
use BookStack\Entities\Tools\PermissionsUpdater;
use BookStack\Exceptions\NotFoundException;
use BookStack\Exceptions\PermissionsException;
use Exception;
use Illuminate\Http\Request;
use Illuminate\Validation\ValidationException;
use Throwable;
use Views;

class PageController extends Controller
{

    protected $pageRepo;

    /**
     * PageController constructor.
     */
    public function __construct(PageRepo $pageRepo)
    {
        $this->pageRepo = $pageRepo;
    }

    /**
     * Show the form for creating a new page.
     * @throws Throwable
     */
    public function create(string $bookSlug, string $chapterSlug = null)
    {
        $parent = $this->pageRepo->getParentFromSlugs($bookSlug, $chapterSlug);
        $this->checkOwnablePermission('page-create', $parent);

        // Redirect to draft edit screen if signed in
        if ($this->isSignedIn()) {
            $draft = $this->pageRepo->getNewDraftPage($parent);
            return redirect($draft->getUrl());
        }

        // Otherwise show the edit view if they're a guest
        $this->setPageTitle(trans('entities.pages_new'));
        return view('pages.guest-create', ['parent' => $parent]);
    }

    /**
     * Create a new page as a guest user.
     * @throws ValidationException
     */
    public function createAsGuest(Request $request, string $bookSlug, string $chapterSlug = null)
    {
        $this->validate($request, [
            'name' => 'required|string|max:255'
        ]);

        $parent = $this->pageRepo->getParentFromSlugs($bookSlug, $chapterSlug);
        $this->checkOwnablePermission('page-create', $parent);

        $page = $this->pageRepo->getNewDraftPage($parent);
        $this->pageRepo->publishDraft($page, [
            'name' => $request->get('name'),
            'html' => ''
        ]);

        return redirect($page->getUrl('/edit'));
    }

    /**
     * Show form to continue editing a draft page.
     * @throws NotFoundException
     */
    public function editDraft(string $bookSlug, int $pageId)
    {
        $draft = $this->pageRepo->getById($pageId);
        $this->checkOwnablePermission('page-create', $draft->getParent());
        $this->setPageTitle(trans('entities.pages_edit_draft'));

        $draftsEnabled = $this->isSignedIn();
        $templates = $this->pageRepo->getTemplates(10);

        return view('pages.edit', [
            'page' => $draft,
            'book' => $draft->book,
            'isDraft' => true,
            'draftsEnabled' => $draftsEnabled,
            'templates' => $templates,
        ]);
    }

    /**
     * Store a new page by changing a draft into a page.
     * @throws NotFoundException
     * @throws ValidationException
     */
    public function store(Request $request, string $bookSlug, int $pageId)
    {
        $this->validate($request, [
            'name' => 'required|string|max:255'
        ]);
        $draftPage = $this->pageRepo->getById($pageId);
        $this->checkOwnablePermission('page-create', $draftPage->getParent());

        $page = $this->pageRepo->publishDraft($draftPage, $request->all());

        return redirect($page->getUrl());
    }

    /**
     * Display the specified page.
     * If the page is not found via the slug the revisions are searched for a match.
     * @throws NotFoundException
     */
    public function show(string $bookSlug, string $pageSlug)
    {
        try {
            $page = $this->pageRepo->getBySlug($bookSlug, $pageSlug);
        } catch (NotFoundException $e) {
            $page = $this->pageRepo->getByOldSlug($bookSlug, $pageSlug);

            if ($page === null) {
                throw $e;
            }

            return redirect($page->getUrl());
        }

        $this->checkOwnablePermission('page-view', $page);

        $pageContent = (new PageContent($page));
        $page->html = $pageContent->render();
        $sidebarTree = (new BookContents($page->book))->getTree();
        $pageNav = $pageContent->getNavigation($page->html);

        // Check if page comments are enabled
        $commentsEnabled = !setting('app-disable-comments');
        if ($commentsEnabled) {
            $page->load(['comments.createdBy']);
        }

<<<<<<< HEAD
        View::incrementFor($page);
=======
        $chapterId = $page->getParentChapter();
        $allPageSlugs = $this->pageRepo->getPageByChapterID($chapterId[0]->id);
        $pos = 0;
        foreach ($allPageSlugs as $slug){
            if($pageSlug === $slug->slug){
                $currPagePos = $pos;
            }
            $pos++;
            $pageUrl = $this->pageRepo->getBySlug($bookSlug, $slug->slug);
            $urlLink[] = $pageUrl->getUrl();
        }
        for($i=0; $i <= $currPagePos; $i++){
            $nextCount = $i+1;
            $prevCount = $i-1;
            $prevPage = '#';
            $nextPage = '#';
            if($nextCount < count($urlLink)){
                $nextPage = $urlLink[$nextCount];
            }
            if($currPagePos == $i && $currPagePos != 0){
                $prevPage = $urlLink[$prevCount];    
            }
        }

        $disablePrev = "";
        $disableNxt = "";
        if($prevPage == "#"){
            $disablePrev = "disabled";
        }
        if($nextPage == "#"){
            $disableNxt = "disabled";
        }
        Views::add($page);
>>>>>>> 99c42033
        $this->setPageTitle($page->getShortName());
        return view('pages.show', [
            'page' => $page,
            'book' => $page->book,
            'current' => $page,
            'sidebarTree' => $sidebarTree,
            'commentsEnabled' => $commentsEnabled,
            'pageNav' => $pageNav,
            'prevPage' => $prevPage,
            'nextPage' => $nextPage,
            'disablePrev' => $disablePrev,
            'disableNxt' => $disableNxt
        ]);
    }

    /**
     * Get page from an ajax request.
     * @throws NotFoundException
     */
    public function getPageAjax(int $pageId)
    {
        $page = $this->pageRepo->getById($pageId);
        $page->setHidden(array_diff($page->getHidden(), ['html', 'markdown']));
        $page->addHidden(['book']);
        return response()->json($page);
    }

    /**
     * Show the form for editing the specified page.
     * @throws NotFoundException
     */
    public function edit(string $bookSlug, string $pageSlug)
    {
        $page = $this->pageRepo->getBySlug($bookSlug, $pageSlug);
        $this->checkOwnablePermission('page-update', $page);

        $page->isDraft = false;
        $editActivity = new PageEditActivity($page);

        // Check for active editing
        $warnings = [];
        if ($editActivity->hasActiveEditing()) {
            $warnings[] = $editActivity->activeEditingMessage();
        }

        // Check for a current draft version for this user
        $userDraft = $this->pageRepo->getUserDraft($page);
        if ($userDraft !== null) {
            $page->forceFill($userDraft->only(['name', 'html', 'markdown']));
            $page->isDraft = true;
            $warnings[] = $editActivity->getEditingActiveDraftMessage($userDraft);
        }

        if (count($warnings) > 0) {
            $this->showWarningNotification(implode("\n", $warnings));
        }

        $templates = $this->pageRepo->getTemplates(10);
        $draftsEnabled = $this->isSignedIn();
        $this->setPageTitle(trans('entities.pages_editing_named', ['pageName' => $page->getShortName()]));
        return view('pages.edit', [
            'page' => $page,
            'book' => $page->book,
            'current' => $page,
            'draftsEnabled' => $draftsEnabled,
            'templates' => $templates,
        ]);
    }

    /**
     * Update the specified page in storage.
     * @throws ValidationException
     * @throws NotFoundException
     */
    public function update(Request $request, string $bookSlug, string $pageSlug)
    {
        $this->validate($request, [
            'name' => 'required|string|max:255'
        ]);
        $page = $this->pageRepo->getBySlug($bookSlug, $pageSlug);
        $this->checkOwnablePermission('page-update', $page);

        $this->pageRepo->update($page, $request->all());

        return redirect($page->getUrl());
    }

    /**
     * Save a draft update as a revision.
     * @throws NotFoundException
     */
    public function saveDraft(Request $request, int $pageId)
    {
        $page = $this->pageRepo->getById($pageId);
        $this->checkOwnablePermission('page-update', $page);

        if (!$this->isSignedIn()) {
            return $this->jsonError(trans('errors.guests_cannot_save_drafts'), 500);
        }

        $draft = $this->pageRepo->updatePageDraft($page, $request->only(['name', 'html', 'markdown']));

        $updateTime = $draft->updated_at->timestamp;
        return response()->json([
            'status'    => 'success',
            'message'   => trans('entities.pages_edit_draft_save_at'),
            'timestamp' => $updateTime
        ]);
    }

    /**
     * Redirect from a special link url which uses the page id rather than the name.
     * @throws NotFoundException
     */
    public function redirectFromLink(int $pageId)
    {
        $page = $this->pageRepo->getById($pageId);
        return redirect($page->getUrl());
    }

    /**
     * Show the deletion page for the specified page.
     * @throws NotFoundException
     */
    public function showDelete(string $bookSlug, string $pageSlug)
    {
        $page = $this->pageRepo->getBySlug($bookSlug, $pageSlug);
        $this->checkOwnablePermission('page-delete', $page);
        $this->setPageTitle(trans('entities.pages_delete_named', ['pageName'=>$page->getShortName()]));
        return view('pages.delete', [
            'book' => $page->book,
            'page' => $page,
            'current' => $page
        ]);
    }

    /**
     * Show the deletion page for the specified page.
     * @throws NotFoundException
     */
    public function showDeleteDraft(string $bookSlug, int $pageId)
    {
        $page = $this->pageRepo->getById($pageId);
        $this->checkOwnablePermission('page-update', $page);
        $this->setPageTitle(trans('entities.pages_delete_draft_named', ['pageName'=>$page->getShortName()]));
        return view('pages.delete', [
            'book' => $page->book,
            'page' => $page,
            'current' => $page
        ]);
    }

    /**
     * Remove the specified page from storage.
     * @throws NotFoundException
     * @throws Throwable
     */
    public function destroy(string $bookSlug, string $pageSlug)
    {
        $page = $this->pageRepo->getBySlug($bookSlug, $pageSlug);
        $this->checkOwnablePermission('page-delete', $page);
        $parent = $page->getParent();

        $this->pageRepo->destroy($page);

        return redirect($parent->getUrl());
    }

    /**
     * Remove the specified draft page from storage.
     * @throws NotFoundException
     * @throws Throwable
     */
    public function destroyDraft(string $bookSlug, int $pageId)
    {
        $page = $this->pageRepo->getById($pageId);
        $book = $page->book;
        $chapter = $page->chapter;
        $this->checkOwnablePermission('page-update', $page);

        $this->pageRepo->destroy($page);

        $this->showSuccessNotification(trans('entities.pages_delete_draft_success'));

        if ($chapter && userCan('view', $chapter)) {
            return redirect($chapter->getUrl());
        }
        return redirect($book->getUrl());
    }

    /**
     * Show a listing of recently created pages.
     */
    public function showRecentlyUpdated()
    {
        $pages = Page::visible()->orderBy('updated_at', 'desc')
            ->paginate(20)
            ->setPath(url('/pages/recently-updated'));

        return view('common.detailed-listing-paginated', [
            'title' => trans('entities.recently_updated_pages'),
            'entities' => $pages
        ]);
    }

    /**
     * Show the view to choose a new parent to move a page into.
     * @throws NotFoundException
     */
    public function showMove(string $bookSlug, string $pageSlug)
    {
        $page = $this->pageRepo->getBySlug($bookSlug, $pageSlug);
        $this->checkOwnablePermission('page-update', $page);
        $this->checkOwnablePermission('page-delete', $page);
        return view('pages.move', [
            'book' => $page->book,
            'page' => $page
        ]);
    }

    /**
     * Does the action of moving the location of a page.
     * @throws NotFoundException
     * @throws Throwable
     */
    public function move(Request $request, string $bookSlug, string $pageSlug)
    {
        $page = $this->pageRepo->getBySlug($bookSlug, $pageSlug);
        $this->checkOwnablePermission('page-update', $page);
        $this->checkOwnablePermission('page-delete', $page);

        $entitySelection = $request->get('entity_selection', null);
        if ($entitySelection === null || $entitySelection === '') {
            return redirect($page->getUrl());
        }

        try {
            $parent = $this->pageRepo->move($page, $entitySelection);
        } catch (Exception $exception) {
            if ($exception instanceof  PermissionsException) {
                $this->showPermissionError();
            }

            $this->showErrorNotification(trans('errors.selected_book_chapter_not_found'));
            return redirect()->back();
        }

        $this->showSuccessNotification(trans('entities.pages_move_success', ['parentName' => $parent->name]));
        return redirect($page->getUrl());
    }

    /**
     * Show the view to copy a page.
     * @throws NotFoundException
     */
    public function showCopy(string $bookSlug, string $pageSlug)
    {
        $page = $this->pageRepo->getBySlug($bookSlug, $pageSlug);
        $this->checkOwnablePermission('page-view', $page);
        session()->flashInput(['name' => $page->name]);
        return view('pages.copy', [
            'book' => $page->book,
            'page' => $page
        ]);
    }


    /**
     * Create a copy of a page within the requested target destination.
     * @throws NotFoundException
     * @throws Throwable
     */
    public function copy(Request $request, string $bookSlug, string $pageSlug)
    {
        $page = $this->pageRepo->getBySlug($bookSlug, $pageSlug);
        $this->checkOwnablePermission('page-view', $page);

        $entitySelection = $request->get('entity_selection', null) ?? null;
        $newName = $request->get('name', null);

        try {
            $pageCopy = $this->pageRepo->copy($page, $entitySelection, $newName);
        } catch (Exception $exception) {
            if ($exception instanceof  PermissionsException) {
                $this->showPermissionError();
            }

            $this->showErrorNotification(trans('errors.selected_book_chapter_not_found'));
            return redirect()->back();
        }

        $this->showSuccessNotification(trans('entities.pages_copy_success'));
        return redirect($pageCopy->getUrl());
    }

    /**
     * Show the Permissions view.
     * @throws NotFoundException
     */
    public function showPermissions(string $bookSlug, string $pageSlug)
    {
        $page = $this->pageRepo->getBySlug($bookSlug, $pageSlug);
        $this->checkOwnablePermission('restrictions-manage', $page);
        return view('pages.permissions', [
            'page'  => $page,
        ]);
    }

    /**
     * Set the permissions for this page.
     * @throws NotFoundException
     * @throws Throwable
     */
    public function permissions(Request $request, PermissionsUpdater $permissionsUpdater, string $bookSlug, string $pageSlug)
    {
        $page = $this->pageRepo->getBySlug($bookSlug, $pageSlug);
        $this->checkOwnablePermission('restrictions-manage', $page);

        $permissionsUpdater->updateFromPermissionsForm($page, $request);

        $this->showSuccessNotification(trans('entities.pages_permissions_success'));
        return redirect($page->getUrl());
    }
}<|MERGE_RESOLUTION|>--- conflicted
+++ resolved
@@ -142,9 +142,6 @@
             $page->load(['comments.createdBy']);
         }
 
-<<<<<<< HEAD
-        View::incrementFor($page);
-=======
         $chapterId = $page->getParentChapter();
         $allPageSlugs = $this->pageRepo->getPageByChapterID($chapterId[0]->id);
         $pos = 0;
@@ -177,8 +174,8 @@
         if($nextPage == "#"){
             $disableNxt = "disabled";
         }
-        Views::add($page);
->>>>>>> 99c42033
+        
+        View::incrementFor($page);
         $this->setPageTitle($page->getShortName());
         return view('pages.show', [
             'page' => $page,
