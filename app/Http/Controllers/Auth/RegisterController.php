<?php

namespace BookStack\Http\Controllers\Auth;

use BookStack\Auth\SocialAccount;
use BookStack\Auth\User;
use BookStack\Auth\UserRepo;
use BookStack\Exceptions\SocialSignInAccountNotUsed;
use BookStack\Exceptions\SocialSignInException;
use BookStack\Exceptions\UserRegistrationException;
use BookStack\Http\Controllers\Controller;
use Exception;
use Illuminate\Foundation\Auth\RegistersUsers;
use Illuminate\Http\Request;
use Illuminate\Http\Response;
use Laravel\Socialite\Contracts\User as SocialUser;
use Validator;

class RegisterController extends Controller
{
    /*
    |--------------------------------------------------------------------------
    | Register Controller
    |--------------------------------------------------------------------------
    |
    | This controller handles the registration of new users as well as their
    | validation and creation. By default this controller uses a trait to
    | provide this functionality without requiring any additional code.
    |
    */

    use RegistersUsers;

    protected $socialAuthService;
    protected $emailConfirmationService;
    protected $userRepo;

    /**
     * Where to redirect users after login / registration.
     *
     * @var string
     */
    protected $redirectTo = '/';
    protected $redirectPath = '/';

    /**
     * Create a new controller instance.
     *
     * @param \BookStack\Auth\Access\SocialAuthService $socialAuthService
     * @param \BookStack\Auth\EmailConfirmationService $emailConfirmationService
     * @param \BookStack\Auth\UserRepo $userRepo
     */
    public function __construct(\BookStack\Auth\Access\SocialAuthService $socialAuthService, \BookStack\Auth\Access\EmailConfirmationService $emailConfirmationService, UserRepo $userRepo)
    {
        $this->middleware('guest')->only(['getRegister', 'postRegister', 'socialRegister']);
        $this->socialAuthService = $socialAuthService;
        $this->emailConfirmationService = $emailConfirmationService;
        $this->userRepo = $userRepo;
        $this->redirectTo = baseUrl('/');
        $this->redirectPath = baseUrl('/');
        parent::__construct();
    }

    /**
     * Get a validator for an incoming registration request.
     *
     * @param  array $data
     * @return \Illuminate\Contracts\Validation\Validator
     */
    protected function validator(array $data)
    {
        return Validator::make($data, [
            'name' => 'required|max:255',
            'email' => 'required|email|max:255|unique:users',
            'password' => 'required|min:6',
        ]);
    }

    /**
     * Check whether or not registrations are allowed in the app settings.
     * @throws UserRegistrationException
     */
    protected function checkRegistrationAllowed()
    {
        if (!setting('registration-enabled')) {
            throw new UserRegistrationException(trans('auth.registrations_disabled'), '/login');
        }
    }

    /**
     * Show the application registration form.
     * @return Response
     * @throws UserRegistrationException
     */
    public function getRegister()
    {
        $this->checkRegistrationAllowed();
        $socialDrivers = $this->socialAuthService->getActiveDrivers();
        return view('auth.register', ['socialDrivers' => $socialDrivers]);
    }

    /**
     * Handle a registration request for the application.
     * @param Request|\Illuminate\Http\Request $request
     * @return \Illuminate\Http\RedirectResponse|\Illuminate\Routing\Redirector
     * @throws UserRegistrationException
     */
    public function postRegister(Request $request)
    {
        $this->checkRegistrationAllowed();
        $this->validator($request->all())->validate();

        $userData = $request->all();
        return $this->registerUser($userData);
    }

    /**
     * Create a new user instance after a valid registration.
     * @param  array  $data
     * @return \BookStack\Auth\User
     */
    protected function create(array $data)
    {
        return User::create([
            'name' => $data['name'],
            'email' => $data['email'],
            'password' => bcrypt($data['password']),
        ]);
    }

    /**
     * The registrations flow for all users.
     * @param array $userData
     * @param bool|false|SocialAccount $socialAccount
<<<<<<< HEAD
     * @param bool|string $socialDriver
     * @return \Illuminate\Http\RedirectResponse|\Illuminate\Routing\Redirector
     * @throws UserRegistrationException
     */
    protected function registerUser(array $userData, $socialAccount = false, $socialDriver)
    {

        $oldUser = $this->userRepo->getByEmail($userData['email']);
        if ($oldUser !== null) {
            $user = $oldUser;
        } else {
            if (setting('registration-restrict')) {
                $restrictedEmailDomains = explode(',', str_replace(' ', '', setting('registration-restrict')));
                $userEmailDomain = $domain = substr(strrchr($userData['email'], "@"), 1);
                if (!in_array($userEmailDomain, $restrictedEmailDomains)) {
                    throw new UserRegistrationException(trans('auth.registration_email_domain_invalid'), '/login');
                }
            }
            $user = $this->userRepo->registerNew($userData);
        }

        if ($socialDriver){
            $socialAccountExist = $user->hasSocialAccount($socialDriver);
            if ($socialAccount) {
                if (!$socialAccountExist) {
                    $user->socialAccounts()->save($socialAccount);
                }
=======
     * @param bool $emailVerified
     * @return \Illuminate\Http\RedirectResponse|\Illuminate\Routing\Redirector
     * @throws UserRegistrationException
     */
    protected function registerUser(array $userData, $socialAccount = false, $emailVerified = false)
    {
        $registrationRestrict = setting('registration-restrict');

        if ($registrationRestrict) {
            $restrictedEmailDomains = explode(',', str_replace(' ', '', $registrationRestrict));
            $userEmailDomain = $domain = substr(strrchr($userData['email'], "@"), 1);
            if (!in_array($userEmailDomain, $restrictedEmailDomains)) {
                throw new UserRegistrationException(trans('auth.registration_email_domain_invalid'), '/register');
            }
        }

        $newUser = $this->userRepo->registerNew($userData, $emailVerified);
        if ($socialAccount) {
            $newUser->socialAccounts()->save($socialAccount);
        }

        if ((setting('registration-confirmation') || $registrationRestrict) && !$emailVerified) {
            $newUser->save();

            try {
                $this->emailConfirmationService->sendConfirmation($newUser);
            } catch (Exception $e) {
                session()->flash('error', trans('auth.email_confirm_send_error'));
>>>>>>> 85f330c7
            }
        }
        auth()->login($user);
        return redirect($this->redirectPath());
    }

    /**
     * Show the page to tell the user to check their email
     * and confirm their address.
     */
    public function getRegisterConfirmation()
    {
        return view('auth/register-confirm');
    }

    /**
     * Confirms an email via a token and logs the user into the system.
     * @param $token
     * @return \Illuminate\Http\RedirectResponse|\Illuminate\Routing\Redirector
     * @throws UserRegistrationException
     */
    public function confirmEmail($token)
    {
        $confirmation = $this->emailConfirmationService->getEmailConfirmationFromToken($token);
        $user = $confirmation->user;
        $user->email_confirmed = true;
        $user->save();
        auth()->login($user);
        session()->flash('success', trans('auth.email_confirm_success'));
        $this->emailConfirmationService->deleteConfirmationsByUser($user);
        return redirect($this->redirectPath);
    }

    /**
     * Shows a notice that a user's email address has not been confirmed,
     * Also has the option to re-send the confirmation email.
     * @return \Illuminate\View\View
     */
    public function showAwaitingConfirmation()
    {
        return view('auth/user-unconfirmed');
    }

    /**
     * Resend the confirmation email
     * @param Request $request
     * @return \Illuminate\View\View
     */
    public function resendConfirmation(Request $request)
    {
        $this->validate($request, [
            'email' => 'required|email|exists:users,email'
        ]);
        $user = $this->userRepo->getByEmail($request->get('email'));

        try {
            $this->emailConfirmationService->sendConfirmation($user);
        } catch (Exception $e) {
            session()->flash('error', trans('auth.email_confirm_send_error'));
            return redirect('/register/confirm');
        }

        session()->flash('success', trans('auth.email_confirm_resent'));
        return redirect('/register/confirm');
    }

    /**
     * Redirect to the social site for authentication intended to register.
     * @param $socialDriver
     * @return mixed
     * @throws UserRegistrationException
     * @throws \BookStack\Exceptions\SocialDriverNotConfigured
     */
    public function socialRegister($socialDriver)
    {
        $this->checkRegistrationAllowed();
        session()->put('social-callback', 'register');
        return $this->socialAuthService->startRegister($socialDriver);
    }

    /**
     * The callback for social login services.
     * @param $socialDriver
     * @param Request $request
     * @return \Illuminate\Http\RedirectResponse|\Illuminate\Routing\Redirector
     * @throws SocialSignInException
     * @throws UserRegistrationException
     * @throws \BookStack\Exceptions\SocialDriverNotConfigured
     */
    public function socialCallback($socialDriver, Request $request)
    {
        if (!session()->has('social-callback')) {
            throw new SocialSignInException(trans('errors.social_no_action_defined'), '/login');
        }

        // Check request for error information
        if ($request->has('error') && $request->has('error_description')) {
            throw new SocialSignInException(trans('errors.social_login_bad_response', [
                'socialAccount' => $socialDriver,
                'error' => $request->get('error_description'),
            ]), '/login');
        }

        $action = session()->pull('social-callback');

        // Attempt login or fall-back to register if allowed.
        $socialUser = $this->socialAuthService->getSocialUser($socialDriver);
        if ($action == 'login') {
            try {
                return $this->socialAuthService->handleLoginCallback($socialDriver, $socialUser);
            } catch (SocialSignInAccountNotUsed $exception) {
                if ($this->socialAuthService->driverAutoRegisterEnabled($socialDriver)) {
                    return $this->socialRegisterCallback($socialDriver, $socialUser);
                }
                throw $exception;
            }
        }

        if ($action == 'register') {
            return $this->socialRegisterCallback($socialDriver, $socialUser);
        }

        return redirect()->back();
    }

    /**
     * Detach a social account from a user.
     * @param $socialDriver
     * @return \Illuminate\Http\RedirectResponse|\Illuminate\Routing\Redirector
     */
    public function detachSocialAccount($socialDriver)
    {
        return $this->socialAuthService->detachSocialAccount($socialDriver);
    }

    /**
     * Register a new user after a registration callback.
     * @param string $socialDriver
     * @param SocialUser $socialUser
     * @return \Illuminate\Http\RedirectResponse|\Illuminate\Routing\Redirector
     * @throws UserRegistrationException
     */
    protected function socialRegisterCallback(string $socialDriver, SocialUser $socialUser)
    {
        $socialUser = $this->socialAuthService->handleRegistrationCallback($socialDriver, $socialUser);
        $socialAccount = $this->socialAuthService->fillSocialAccount($socialDriver, $socialUser);
        $emailVerified = $this->socialAuthService->driverAutoConfirmEmailEnabled($socialDriver);

        // Create an array of the user data to create a new user instance
        $userData = [
            'name' => $socialUser->getName(),
            'email' => $socialUser->getEmail(),
            'password' => str_random(30)
        ];
<<<<<<< HEAD
        return $this->registerUser($userData, $socialAccount, $socialDriver);
=======
        return $this->registerUser($userData, $socialAccount, $emailVerified);
>>>>>>> 85f330c7
    }
}<|MERGE_RESOLUTION|>--- conflicted
+++ resolved
@@ -132,7 +132,6 @@
      * The registrations flow for all users.
      * @param array $userData
      * @param bool|false|SocialAccount $socialAccount
-<<<<<<< HEAD
      * @param bool|string $socialDriver
      * @return \Illuminate\Http\RedirectResponse|\Illuminate\Routing\Redirector
      * @throws UserRegistrationException
@@ -160,36 +159,6 @@
                 if (!$socialAccountExist) {
                     $user->socialAccounts()->save($socialAccount);
                 }
-=======
-     * @param bool $emailVerified
-     * @return \Illuminate\Http\RedirectResponse|\Illuminate\Routing\Redirector
-     * @throws UserRegistrationException
-     */
-    protected function registerUser(array $userData, $socialAccount = false, $emailVerified = false)
-    {
-        $registrationRestrict = setting('registration-restrict');
-
-        if ($registrationRestrict) {
-            $restrictedEmailDomains = explode(',', str_replace(' ', '', $registrationRestrict));
-            $userEmailDomain = $domain = substr(strrchr($userData['email'], "@"), 1);
-            if (!in_array($userEmailDomain, $restrictedEmailDomains)) {
-                throw new UserRegistrationException(trans('auth.registration_email_domain_invalid'), '/register');
-            }
-        }
-
-        $newUser = $this->userRepo->registerNew($userData, $emailVerified);
-        if ($socialAccount) {
-            $newUser->socialAccounts()->save($socialAccount);
-        }
-
-        if ((setting('registration-confirmation') || $registrationRestrict) && !$emailVerified) {
-            $newUser->save();
-
-            try {
-                $this->emailConfirmationService->sendConfirmation($newUser);
-            } catch (Exception $e) {
-                session()->flash('error', trans('auth.email_confirm_send_error'));
->>>>>>> 85f330c7
             }
         }
         auth()->login($user);
@@ -344,10 +313,6 @@
             'email' => $socialUser->getEmail(),
             'password' => str_random(30)
         ];
-<<<<<<< HEAD
         return $this->registerUser($userData, $socialAccount, $socialDriver);
-=======
-        return $this->registerUser($userData, $socialAccount, $emailVerified);
->>>>>>> 85f330c7
     }
 }