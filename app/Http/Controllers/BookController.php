--- conflicted
+++ resolved
@@ -39,16 +39,9 @@
         $books = $this->entityRepo->getAllPaginated('book', 16);
         $recents = $this->signedIn ? $this->entityRepo->getRecentlyViewed('book', 4, 0) : false;
         $popular = $this->entityRepo->getPopular('book', 3, 0);
-<<<<<<< HEAD
         $books_display = $this->currentUser->books_display;
         $this->setPageTitle('Books');
-        return view('books/index', ['books' => $books, 'recents' => $recents, 'popular' => $popular, 'books_display' => $books_display]);
-=======
-        $display = $this->currentUser->display;
-        $this->setPageTitle('Books');
-
-        return view('books/index', ['books' => $books, 'recents' => $recents, 'popular' => $popular, 'display' => $display]); //added displaly to access user display
->>>>>>> bce5fdd5
+        return view('books/index', ['books' => $books, 'recents' => $recents, 'popular' => $popular, 'books_display' => $books_display] );
     }
 
     /**
