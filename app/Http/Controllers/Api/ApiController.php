--- conflicted
+++ resolved
@@ -18,12 +18,8 @@
      */
     protected function apiListingResponse(Builder $query, array $fields, array $protectedFieldsToPrint = []): JsonResponse
     {
-<<<<<<< HEAD
-        $listing = new ListingResponseBuilder($query, request(), $fields);
+        $listing = new ListingResponseBuilder($query, request(), $fields, $protectedFieldsToPrint);
 
-=======
-        $listing = new ListingResponseBuilder($query, request(), $fields, $protectedFieldsToPrint);
->>>>>>> 4cbd1a9e
         return $listing->toResponse();
     }
 
