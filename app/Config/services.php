--- conflicted
+++ resolved
@@ -132,12 +132,9 @@
         'group_attribute' => env('LDAP_GROUP_ATTRIBUTE', 'memberOf'),
         'remove_from_groups' => env('LDAP_REMOVE_FROM_GROUPS', false),
         'tls_insecure' => env('LDAP_TLS_INSECURE', false),
-<<<<<<< HEAD
         'start_tls' => env('LDAP_START_TLS', false),
-=======
         'import_thumbnail_photos' => env('LDAP_IMPORT_THUMBNAIL_PHOTOS', false),
         'thumbnail_attribute' => env('LDAP_THUMBNAIL_ATTRIBUTE', 'thumbnailPhoto'),
->>>>>>> a192b600
     ],
 
 ];