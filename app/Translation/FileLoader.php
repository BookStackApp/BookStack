<?php

namespace BookStack\Translation;

use Illuminate\Translation\FileLoader as BaseLoader;

class FileLoader extends BaseLoader
{
    /**
     * Load the messages for the given locale.
     * Extends Laravel's translation FileLoader to look in multiple directories
     * so that we can load in translation overrides from the theme file if wanted.
     *
     * @param string      $locale
     * @param string      $group
     * @param string|null $namespace
     *
     * @return array
     */
    public function load($locale, $group, $namespace = null)
    {
        if ($group === '*' && $namespace === '*') {
            return $this->loadJsonPaths($locale);
        }

        if (is_null($namespace) || $namespace === '*') {
<<<<<<< HEAD
            $themeTranslations = $this->loadPath(theme_path('lang'), $locale, $group);
            $originalTranslations = $this->loadPath($this->path, $locale, $group);

=======
            $themePath = theme_path('lang');
            $themeTranslations = $themePath ? $this->loadPath($themePath, $locale, $group) : [];
            $originalTranslations =  $this->loadPath($this->path, $locale, $group);
>>>>>>> b1ee1a85
            return array_merge($originalTranslations, $themeTranslations);
        }

        return $this->loadNamespaced($locale, $group, $namespace);
    }
}<|MERGE_RESOLUTION|>--- conflicted
+++ resolved
@@ -24,15 +24,9 @@
         }
 
         if (is_null($namespace) || $namespace === '*') {
-<<<<<<< HEAD
-            $themeTranslations = $this->loadPath(theme_path('lang'), $locale, $group);
-            $originalTranslations = $this->loadPath($this->path, $locale, $group);
-
-=======
             $themePath = theme_path('lang');
             $themeTranslations = $themePath ? $this->loadPath($themePath, $locale, $group) : [];
             $originalTranslations =  $this->loadPath($this->path, $locale, $group);
->>>>>>> b1ee1a85
             return array_merge($originalTranslations, $themeTranslations);
         }
 
