--- conflicted
+++ resolved
@@ -5,28 +5,17 @@
     "license": "MIT",
     "type": "project",
     "require": {
-<<<<<<< HEAD
         "php": ">=5.6.4",
         "laravel/framework": "^5.3.4",
-=======
-        "php": ">=5.5.9",
         "ext-tidy": "*",
-
-        "laravel/framework": "5.2.*",
->>>>>>> c279c6e2
         "intervention/image": "^2.3",
         "laravel/socialite": "^2.0",
         "barryvdh/laravel-ide-helper": "^2.1",
         "barryvdh/laravel-debugbar": "^2.2.3",
         "league/flysystem-aws-s3-v3": "^1.0",
-<<<<<<< HEAD
         "barryvdh/laravel-dompdf": "^0.7",
-        "predis/predis": "^1.1"
-=======
-        "barryvdh/laravel-dompdf": "0.6.*",
-        "predis/predis": "^1.0",
+        "predis/predis": "^1.1",
         "gathercontent/htmldiff": "^0.2.1"
->>>>>>> c279c6e2
     },
     "require-dev": {
         "fzaninotto/faker": "~1.4",
